--- conflicted
+++ resolved
@@ -186,13 +186,10 @@
 \fB\-\-no\-delete\-removed\fR
 Don't delete remote objects.
 .TP
-<<<<<<< HEAD
 \fB\-\-delete\-after\fR
 Perform deletes after new uploads [sync].
-=======
 \fB\-\-delay\-updates\fR
 Put all updated files into place at end [sync]
->>>>>>> c42c3f2d
 .TP
 \fB\-p\fR, \fB\-\-preserve\fR
 Preserve filesystem attributes (mode, ownership,
