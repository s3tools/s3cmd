#!/usr/bin/python

## Amazon S3 manager
## Author: Michal Ludvig <michal@logix.cz>
##         http://www.logix.cz/michal
## License: GPL Version 2

import sys

if float("%d.%d" %(sys.version_info[0], sys.version_info[1])) < 2.4:
    sys.stderr.write("ERROR: Python 2.4 or higher required, sorry.\n")
    sys.exit(1)

import logging
import time
import os
import re
import errno
import glob
import traceback
import codecs
import locale
import subprocess
import htmlentitydefs
import socket
import shutil

from copy import copy
from optparse import OptionParser, Option, OptionValueError, IndentedHelpFormatter
from logging import debug, info, warning, error
from distutils.spawn import find_executable

def output(message):
    sys.stdout.write(message + "\n")
    sys.stdout.flush()

def check_args_type(args, type, verbose_type):
    for arg in args:
        if S3Uri(arg).type != type:
            raise ParameterError("Expecting %s instead of '%s'" % (verbose_type, arg))

def cmd_du(args):
    s3 = S3(Config())
    if len(args) > 0:
        uri = S3Uri(args[0])
        if uri.type == "s3" and uri.has_bucket():
            subcmd_bucket_usage(s3, uri)
            return
    subcmd_bucket_usage_all(s3)

def subcmd_bucket_usage_all(s3):
    response = s3.list_all_buckets()

    buckets_size = 0
    for bucket in response["list"]:
        size = subcmd_bucket_usage(s3, S3Uri("s3://" + bucket["Name"]))
        if size != None:
            buckets_size += size
    total_size, size_coeff = formatSize(buckets_size, Config().human_readable_sizes)
    total_size_str = str(total_size) + size_coeff
    output(u"".rjust(8, "-"))
    output(u"%s Total" % (total_size_str.ljust(8)))

def subcmd_bucket_usage(s3, uri):
    bucket = uri.bucket()
    object = uri.object()

    if object.endswith('*'):
        object = object[:-1]
    try:
        response = s3.bucket_list(bucket, prefix = object, recursive = True)
    except S3Error, e:
        if S3.codes.has_key(e.info["Code"]):
            error(S3.codes[e.info["Code"]] % bucket)
            return
        else:
            raise
    bucket_size = 0
    for object in response["list"]:
        size, size_coeff = formatSize(object["Size"], False)
        bucket_size += size
    total_size, size_coeff = formatSize(bucket_size, Config().human_readable_sizes)
    total_size_str = str(total_size) + size_coeff
    output(u"%s %s" % (total_size_str.ljust(8), uri))
    return bucket_size

def cmd_ls(args):
    s3 = S3(Config())
    if len(args) > 0:
        uri = S3Uri(args[0])
        if uri.type == "s3" and uri.has_bucket():
            subcmd_bucket_list(s3, uri)
            return
    subcmd_buckets_list_all(s3)

def cmd_buckets_list_all_all(args):
    s3 = S3(Config())

    response = s3.list_all_buckets()

    for bucket in response["list"]:
        subcmd_bucket_list(s3, S3Uri("s3://" + bucket["Name"]))
        output(u"")


def subcmd_buckets_list_all(s3):
    response = s3.list_all_buckets()
    for bucket in response["list"]:
        output(u"%s  s3://%s" % (
            formatDateTime(bucket["CreationDate"]),
            bucket["Name"],
            ))

def subcmd_bucket_list(s3, uri):
    bucket = uri.bucket()
    prefix = uri.object()

    debug(u"Bucket 's3://%s':" % bucket)
    if prefix.endswith('*'):
        prefix = prefix[:-1]
    try:
        response = s3.bucket_list(bucket, prefix = prefix)
    except S3Error, e:
        if S3.codes.has_key(e.info["Code"]):
            error(S3.codes[e.info["Code"]] % bucket)
            return
        else:
            raise

    if cfg.list_md5:
        format_string = u"%(timestamp)16s %(size)9s%(coeff)1s  %(md5)32s  %(uri)s"
    else:
        format_string = u"%(timestamp)16s %(size)9s%(coeff)1s  %(uri)s"

    for prefix in response['common_prefixes']:
        output(format_string % {
            "timestamp": "",
            "size": "DIR",
            "coeff": "",
            "md5": "",
            "uri": uri.compose_uri(bucket, prefix["Prefix"])})

    for object in response["list"]:
        size, size_coeff = formatSize(object["Size"], Config().human_readable_sizes)
        output(format_string % {
            "timestamp": formatDateTime(object["LastModified"]),
            "size" : str(size),
            "coeff": size_coeff,
            "md5" : object['ETag'].strip('"'),
            "uri": uri.compose_uri(bucket, object["Key"]),
            })

def cmd_bucket_create(args):
    s3 = S3(Config())
    for arg in args:
        uri = S3Uri(arg)
        if not uri.type == "s3" or not uri.has_bucket() or uri.has_object():
            raise ParameterError("Expecting S3 URI with just the bucket name set instead of '%s'" % arg)
        try:
            response = s3.bucket_create(uri.bucket(), cfg.bucket_location)
            output(u"Bucket '%s' created" % uri.uri())
        except S3Error, e:
            if S3.codes.has_key(e.info["Code"]):
                error(S3.codes[e.info["Code"]] % uri.bucket())
                return
            else:
                raise

def cmd_website_info(args):
    s3 = S3(Config())
    for arg in args:
        uri = S3Uri(arg)
        if not uri.type == "s3" or not uri.has_bucket() or uri.has_object():
            raise ParameterError("Expecting S3 URI with just the bucket name set instead of '%s'" % arg)
        try:
            response = s3.website_info(uri, cfg.bucket_location)
            if response:
                output(u"Bucket %s: Website configuration" % uri.uri())
                output(u"Website endpoint: %s" % response['website_endpoint'])
                output(u"Index document:   %s" % response['index_document'])
                output(u"Error document:   %s" % response['error_document'])
            else:
                output(u"Bucket %s: Unable to receive website configuration." % (uri.uri()))
        except S3Error, e:
            if S3.codes.has_key(e.info["Code"]):
                error(S3.codes[e.info["Code"]] % uri.bucket())
                return
            else:
                raise

def cmd_website_create(args):
    s3 = S3(Config())
    for arg in args:
        uri = S3Uri(arg)
        if not uri.type == "s3" or not uri.has_bucket() or uri.has_object():
            raise ParameterError("Expecting S3 URI with just the bucket name set instead of '%s'" % arg)
        try:
            response = s3.website_create(uri, cfg.bucket_location)
            output(u"Bucket '%s': website configuration created." % (uri.uri()))
        except S3Error, e:
            if S3.codes.has_key(e.info["Code"]):
                error(S3.codes[e.info["Code"]] % uri.bucket())
                return
            else:
                raise

def cmd_website_delete(args):
    s3 = S3(Config())
    for arg in args:
        uri = S3Uri(arg)
        if not uri.type == "s3" or not uri.has_bucket() or uri.has_object():
            raise ParameterError("Expecting S3 URI with just the bucket name set instead of '%s'" % arg)
        try:
            response = s3.website_delete(uri, cfg.bucket_location)
            output(u"Bucket '%s': website configuration deleted." % (uri.uri()))
        except S3Error, e:
            if S3.codes.has_key(e.info["Code"]):
                error(S3.codes[e.info["Code"]] % uri.bucket())
                return
            else:
                raise

def cmd_bucket_delete(args):
    def _bucket_delete_one(uri):
        try:
            response = s3.bucket_delete(uri.bucket())
        except S3Error, e:
            if e.info['Code'] == 'BucketNotEmpty' and (cfg.force or cfg.recursive):
                warning(u"Bucket is not empty. Removing all the objects from it first. This may take some time...")
                subcmd_object_del_uri(uri.uri(), recursive = True)
                return _bucket_delete_one(uri)
            elif S3.codes.has_key(e.info["Code"]):
                error(S3.codes[e.info["Code"]] % uri.bucket())
                return
            else:
                raise

    s3 = S3(Config())
    for arg in args:
        uri = S3Uri(arg)
        if not uri.type == "s3" or not uri.has_bucket() or uri.has_object():
            raise ParameterError("Expecting S3 URI with just the bucket name set instead of '%s'" % arg)
        _bucket_delete_one(uri)
        output(u"Bucket '%s' removed" % uri.uri())

def cmd_object_put(args):
    cfg = Config()
    s3 = S3(cfg)

    if len(args) == 0:
        raise ParameterError("Nothing to upload. Expecting a local file or directory and a S3 URI destination.")

    ## Normalize URI to convert s3://bkt to s3://bkt/ (trailing slash)
    destination_base_uri = S3Uri(args.pop())
    if destination_base_uri.type != 's3':
        raise ParameterError("Destination must be S3Uri. Got: %s" % destination_base_uri)
    destination_base = str(destination_base_uri)

    if len(args) == 0:
        raise ParameterError("Nothing to upload. Expecting a local file or directory.")

    local_list, single_file_local = fetch_local_list(args)

    local_list, exclude_list = filter_exclude_include(local_list)

    local_count = len(local_list)

    info(u"Summary: %d local files to upload" % local_count)

    if local_count > 0:
        if not single_file_local:
            for key in local_list:
                if key == "-":
                    raise ParameterError("Cannot specify multiple local files if uploading from '-' (ie stdin)")
        elif single_file_local and local_list.keys()[0] == "-" and destination_base.endswith("/"):
            raise ParameterError("Destination S3 URI must not end with '/' when uploading from stdin.")
        elif not destination_base.endswith("/"):
            if not single_file_local:
                raise ParameterError("Destination S3 URI must end with '/' (ie must refer to a directory on the remote side).")
            local_list[local_list.keys()[0]]['remote_uri'] = unicodise(destination_base)
        else:
            for key in local_list:
                local_list[key]['remote_uri'] = unicodise(destination_base + key)

    if cfg.dry_run:
        for key in exclude_list:
            output(u"exclude: %s" % unicodise(key))
        for key in local_list:
            if key != "-":
                nicekey = local_list[key]['full_name_unicode']
            else:
                nicekey = "<stdin>"
            output(u"upload: %s -> %s" % (nicekey, local_list[key]['remote_uri']))

        warning(u"Exitting now because of --dry-run")
        return

    seq = 0
    for key in local_list:
        seq += 1

        uri_final = S3Uri(local_list[key]['remote_uri'])

        extra_headers = copy(cfg.extra_headers)
        full_name_orig = local_list[key]['full_name']
        full_name = full_name_orig
        seq_label = "[%d of %d]" % (seq, local_count)
        if Config().encrypt:
            exitcode, full_name, extra_headers["x-amz-meta-s3tools-gpgenc"] = gpg_encrypt(full_name_orig)
        try:
            response = s3.object_put(full_name, uri_final, extra_headers, extra_label = seq_label)
        except S3UploadError, e:
            error(u"Upload of '%s' failed too many times. Skipping that file." % full_name_orig)
            continue
        except InvalidFileError, e:
            warning(u"File can not be uploaded: %s" % e)
            continue
        speed_fmt = formatSize(response["speed"], human_readable = True, floating_point = True)
        if not Config().progress_meter:
            output(u"File '%s' stored as '%s' (%d bytes in %0.1f seconds, %0.2f %sB/s) %s" %
                (unicodise(full_name_orig), uri_final, response["size"], response["elapsed"],
                speed_fmt[0], speed_fmt[1], seq_label))
        if Config().acl_public:
            output(u"Public URL of the object is: %s" %
                (uri_final.public_url()))
        if Config().encrypt and full_name != full_name_orig:
            debug(u"Removing temporary encrypted file: %s" % unicodise(full_name))
            os.remove(full_name)

def cmd_object_get(args):
    cfg = Config()
    s3 = S3(cfg)

    ## Check arguments:
    ## if not --recursive:
    ##   - first N arguments must be S3Uri
    ##   - if the last one is S3 make current dir the destination_base
    ##   - if the last one is a directory:
    ##       - take all 'basenames' of the remote objects and
    ##         make the destination name be 'destination_base'+'basename'
    ##   - if the last one is a file or not existing:
    ##       - if the number of sources (N, above) == 1 treat it
    ##         as a filename and save the object there.
    ##       - if there's more sources -> Error
    ## if --recursive:
    ##   - first N arguments must be S3Uri
    ##       - for each Uri get a list of remote objects with that Uri as a prefix
    ##       - apply exclude/include rules
    ##       - each list item will have MD5sum, Timestamp and pointer to S3Uri
    ##         used as a prefix.
    ##   - the last arg may be '-' (stdout)
    ##   - the last arg may be a local directory - destination_base
    ##   - if the last one is S3 make current dir the destination_base
    ##   - if the last one doesn't exist check remote list:
    ##       - if there is only one item and its_prefix==its_name
    ##         download that item to the name given in last arg.
    ##       - if there are more remote items use the last arg as a destination_base
    ##         and try to create the directory (incl. all parents).
    ##
    ## In both cases we end up with a list mapping remote object names (keys) to local file names.

    ## Each item will be a dict with the following attributes
    # {'remote_uri', 'local_filename'}
    download_list = []

    if len(args) == 0:
        raise ParameterError("Nothing to download. Expecting S3 URI.")

    if S3Uri(args[-1]).type == 'file':
        destination_base = args.pop()
    else:
        destination_base = "."

    if len(args) == 0:
        raise ParameterError("Nothing to download. Expecting S3 URI.")

    remote_list = fetch_remote_list(args, require_attribs = False)
    remote_list, exclude_list = filter_exclude_include(remote_list)

    remote_count = len(remote_list)

    info(u"Summary: %d remote files to download" % remote_count)

    if remote_count > 0:
        if destination_base == "-":
            ## stdout is ok for multiple remote files!
            for key in remote_list:
                remote_list[key]['local_filename'] = "-"
        elif not os.path.isdir(destination_base):
            ## We were either given a file name (existing or not)
            if remote_count > 1:
                raise ParameterError("Destination must be a directory or stdout when downloading multiple sources.")
            remote_list[remote_list.keys()[0]]['local_filename'] = deunicodise(destination_base)
        elif os.path.isdir(destination_base):
            if destination_base[-1] != os.path.sep:
                destination_base += os.path.sep
            for key in remote_list:
                remote_list[key]['local_filename'] = destination_base + key
        else:
            raise InternalError("WTF? Is it a dir or not? -- %s" % destination_base)

    if cfg.dry_run:
        for key in exclude_list:
            output(u"exclude: %s" % unicodise(key))
        for key in remote_list:
            output(u"download: %s -> %s" % (remote_list[key]['object_uri_str'], remote_list[key]['local_filename']))

        warning(u"Exitting now because of --dry-run")
        return

    seq = 0
    for key in remote_list:
        seq += 1
        item = remote_list[key]
        uri = S3Uri(item['object_uri_str'])
        ## Encode / Decode destination with "replace" to make sure it's compatible with current encoding
        destination = unicodise_safe(item['local_filename'])
        seq_label = "[%d of %d]" % (seq, remote_count)

        start_position = 0

        if destination == "-":
            ## stdout
            dst_stream = sys.__stdout__
        else:
            ## File
            try:
                file_exists = os.path.exists(destination)
                try:
                    dst_stream = open(destination, "ab")
                except IOError, e:
                    if e.errno == errno.ENOENT:
                        basename = destination[:destination.rindex(os.path.sep)]
                        info(u"Creating directory: %s" % basename)
                        os.makedirs(basename)
                        dst_stream = open(destination, "ab")
                    else:
                        raise
                if file_exists:
                    if Config().get_continue:
                        start_position = dst_stream.tell()
                    elif Config().force:
                        start_position = 0L
                        dst_stream.seek(0L)
                        dst_stream.truncate()
                    elif Config().skip_existing:
                        info(u"Skipping over existing file: %s" % (destination))
                        continue
                    else:
                        dst_stream.close()
                        raise ParameterError(u"File %s already exists. Use either of --force / --continue / --skip-existing or give it a new name." % destination)
            except IOError, e:
                error(u"Skipping %s: %s" % (destination, e.strerror))
                continue
        response = s3.object_get(uri, dst_stream, start_position = start_position, extra_label = seq_label)
        if response["headers"].has_key("x-amz-meta-s3tools-gpgenc"):
            gpg_decrypt(destination, response["headers"]["x-amz-meta-s3tools-gpgenc"])
            response["size"] = os.stat(destination)[6]
        if not Config().progress_meter and destination != "-":
            speed_fmt = formatSize(response["speed"], human_readable = True, floating_point = True)
            output(u"File %s saved as '%s' (%d bytes in %0.1f seconds, %0.2f %sB/s)" %
                (uri, destination, response["size"], response["elapsed"], speed_fmt[0], speed_fmt[1]))

def cmd_object_del(args):
    for uri_str in args:
        uri = S3Uri(uri_str)
        if uri.type != "s3":
            raise ParameterError("Expecting S3 URI instead of '%s'" % uri_str)
        if not uri.has_object():
            if Config().recursive and not Config().force:
                raise ParameterError("Please use --force to delete ALL contents of %s" % uri_str)
            elif not Config().recursive:
                raise ParameterError("File name required, not only the bucket name. Alternatively use --recursive")
        subcmd_object_del_uri(uri_str)

def subcmd_object_del_uri(uri_str, recursive = None):
    s3 = S3(cfg)

    if recursive is None:
        recursive = cfg.recursive

    remote_list = fetch_remote_list(uri_str, require_attribs = False, recursive = recursive)
    remote_list, exclude_list = filter_exclude_include(remote_list)

    remote_count = len(remote_list)

    info(u"Summary: %d remote files to delete" % remote_count)

    if cfg.dry_run:
        for key in exclude_list:
            output(u"exclude: %s" % unicodise(key))
        for key in remote_list:
            output(u"delete: %s" % remote_list[key]['object_uri_str'])

        warning(u"Exitting now because of --dry-run")
        return

    for key in remote_list:
        item = remote_list[key]
        response = s3.object_delete(S3Uri(item['object_uri_str']))
        output(u"File %s deleted" % item['object_uri_str'])

def subcmd_cp_mv(args, process_fce, action_str, message):
    if len(args) < 2:
        raise ParameterError("Expecting two or more S3 URIs for " + action_str)
    dst_base_uri = S3Uri(args.pop())
    if dst_base_uri.type != "s3":
        raise ParameterError("Destination must be S3 URI. To download a file use 'get' or 'sync'.")
    destination_base = dst_base_uri.uri()

    remote_list = fetch_remote_list(args, require_attribs = False)
    remote_list, exclude_list = filter_exclude_include(remote_list)

    remote_count = len(remote_list)

    info(u"Summary: %d remote files to %s" % (remote_count, action_str))

    if cfg.recursive:
        if not destination_base.endswith("/"):
            destination_base += "/"
        for key in remote_list:
            remote_list[key]['dest_name'] = destination_base + key
    else:
        for key in remote_list:
            if destination_base.endswith("/"):
                remote_list[key]['dest_name'] = destination_base + key
            else:
                remote_list[key]['dest_name'] = destination_base

    if cfg.dry_run:
        for key in exclude_list:
            output(u"exclude: %s" % unicodise(key))
        for key in remote_list:
            output(u"%s: %s -> %s" % (action_str, remote_list[key]['object_uri_str'], remote_list[key]['dest_name']))

        warning(u"Exitting now because of --dry-run")
        return

    seq = 0
    for key in remote_list:
        seq += 1
        seq_label = "[%d of %d]" % (seq, remote_count)

        item = remote_list[key]
        src_uri = S3Uri(item['object_uri_str'])
        dst_uri = S3Uri(item['dest_name'])

        extra_headers = copy(cfg.extra_headers)
        response = process_fce(src_uri, dst_uri, extra_headers)
        output(message % { "src" : src_uri, "dst" : dst_uri })
        if Config().acl_public:
            info(u"Public URL is: %s" % dst_uri.public_url())

def cmd_cp(args):
    s3 = S3(Config())
    subcmd_cp_mv(args, s3.object_copy, "copy", "File %(src)s copied to %(dst)s")

def cmd_mv(args):
    s3 = S3(Config())
    subcmd_cp_mv(args, s3.object_move, "move", "File %(src)s moved to %(dst)s")

def cmd_info(args):
    s3 = S3(Config())

    while (len(args)):
        uri_arg = args.pop(0)
        uri = S3Uri(uri_arg)
        if uri.type != "s3" or not uri.has_bucket():
            raise ParameterError("Expecting S3 URI instead of '%s'" % uri_arg)

        try:
            if uri.has_object():
                info = s3.object_info(uri)
                output(u"%s (object):" % uri.uri())
                output(u"   File size: %s" % info['headers']['content-length'])
                output(u"   Last mod:  %s" % info['headers']['last-modified'])
                output(u"   MIME type: %s" % info['headers']['content-type'])
                output(u"   MD5 sum:   %s" % info['headers']['etag'].strip('"'))
            else:
                info = s3.bucket_info(uri)
                output(u"%s (bucket):" % uri.uri())
                output(u"   Location:  %s" % info['bucket-location'])
            acl = s3.get_acl(uri)
            acl_grant_list = acl.getGrantList()
            for grant in acl_grant_list:
                output(u"   ACL:       %s: %s" % (grant['grantee'], grant['permission']))
            if acl.isAnonRead():
                output(u"   URL:       %s" % uri.public_url())
        except S3Error, e:
            if S3.codes.has_key(e.info["Code"]):
                error(S3.codes[e.info["Code"]] % uri.bucket())
                return
            else:
                raise

def cmd_sync_remote2remote(args):
    def _do_deletes(s3, dst_list):
        # Delete items in destination that are not in source
        if cfg.dry_run:
            for key in dst_list:
                output(u"delete: %s" % dst_list[key]['object_uri_str'])
        else:
            for key in dst_list:
                uri = S3Uri(dst_list[key]['object_uri_str'])
                s3.object_delete(uri)
                output(u"deleted: '%s'" % uri)

    s3 = S3(Config())

    # Normalise s3://uri (e.g. assert trailing slash)
    destination_base = unicode(S3Uri(args[-1]))

    src_list = fetch_remote_list(args[:-1], recursive = True, require_attribs = True)
    dst_list = fetch_remote_list(destination_base, recursive = True, require_attribs = True)

    src_count = len(src_list)
    dst_count = len(dst_list)

    info(u"Found %d source files, %d destination files" % (src_count, dst_count))

    src_list, exclude_list = filter_exclude_include(src_list)

    src_list, dst_list, update_list, copy_pairs = compare_filelists(src_list, dst_list, src_remote = True, dst_remote = True, delay_updates = cfg.delay_updates)

    src_count = len(src_list)
    update_count = len(update_list)
    dst_count = len(dst_list)

    print(u"Summary: %d source files to copy, %d files at destination to delete" % (src_count, dst_count))

    if src_count > 0:
        ### Populate 'remote_uri' only if we've got something to sync from src to dst
        for key in src_list:
            src_list[key]['target_uri'] = destination_base + key

    if cfg.dry_run:
        for key in exclude_list:
            output(u"exclude: %s" % unicodise(key))
        if cfg.delete_removed:
            for key in dst_list:
                output(u"delete: %s" % dst_list[key]['object_uri_str'])
        for key in src_list:
            output(u"Sync: %s -> %s" % (src_list[key]['object_uri_str'], src_list[key]['target_uri']))
        warning(u"Exitting now because of --dry-run")
        return

    # if there are copy pairs, we can't do delete_before, on the chance
    # we need one of the to-be-deleted files as a copy source.
    if len(copy_pairs) > 0:
        cfg.delete_after = True

    # Delete items in destination that are not in source
    if cfg.delete_removed and not cfg.delete_after:
        _do_deletes(s3, dst_list)

    def _upload(src_list, seq, src_count):
        file_list = src_list.keys()
        file_list.sort()
        for file in file_list:
            seq += 1
            item = src_list[file]
            src_uri = S3Uri(item['object_uri_str'])
            dst_uri = S3Uri(item['target_uri'])
            seq_label = "[%d of %d]" % (seq, src_count)
            extra_headers = copy(cfg.extra_headers)
            try:
                response = s3.object_copy(src_uri, dst_uri, extra_headers)
                output("File %(src)s copied to %(dst)s" % { "src" : src_uri, "dst" : dst_uri })
            except S3Error, e:
                error("File %(src)s could not be copied: %(e)s" % { "src" : src_uri, "e" : e })
        return seq

    # Perform the synchronization of files
    timestamp_start = time.time()
    seq = 0
    seq = _upload(src_list, seq, src_count + update_count)
    seq = _upload(update_list, seq, src_count + update_count)
    n_copied, bytes_saved = remote_copy(s3, copy_pairs, destination_base)

    total_elapsed = time.time() - timestamp_start
    outstr = "Done. Copied %d files in %0.1f seconds, %0.2f files/s" % (seq, total_elapsed, seq/total_elapsed)
    if seq > 0:
        output(outstr)
    else:
        info(outstr)

    # Delete items in destination that are not in source
    if cfg.delete_removed and cfg.delete_after:
        _do_deletes(s3, dst_list)

def cmd_sync_remote2local(args):
    def _do_deletes(local_list):
        for key in local_list:
            os.unlink(local_list[key]['full_name'])
            output(u"deleted: %s" % local_list[key]['full_name_unicode'])

    s3 = S3(Config())

    destination_base = args[-1]
    local_list, single_file_local = fetch_local_list(destination_base, recursive = True)
    remote_list = fetch_remote_list(args[:-1], recursive = True, require_attribs = True)

    local_count = len(local_list)
    remote_count = len(remote_list)

    info(u"Found %d remote files, %d local files" % (remote_count, local_count))

    remote_list, exclude_list = filter_exclude_include(remote_list)

    remote_list, local_list, update_list, copy_pairs = compare_filelists(remote_list, local_list, src_remote = True, dst_remote = False, delay_updates = cfg.delay_updates)

    local_count = len(local_list)
    remote_count = len(remote_list)
    update_count = len(update_list)
    copy_pairs_count = len(copy_pairs)

    info(u"Summary: %d remote files to download, %d local files to delete, %d local files to hardlink" % (remote_count + update_count, local_count, copy_pairs_count))

    def _set_local_filename(remote_list, destination_base):
        if not os.path.isdir(destination_base):
            ## We were either given a file name (existing or not) or want STDOUT
            if len(remote_list) > 1:
                raise ParameterError("Destination must be a directory when downloading multiple sources.")
            remote_list[remote_list.keys()[0]]['local_filename'] = deunicodise(destination_base)
        else:
            if destination_base[-1] != os.path.sep:
                destination_base += os.path.sep
            for key in remote_list:
                local_filename = destination_base + key
                if os.path.sep != "/":
                    local_filename = os.path.sep.join(local_filename.split("/"))
                remote_list[key]['local_filename'] = deunicodise(local_filename)

    _set_local_filename(remote_list, destination_base)
    _set_local_filename(update_list, destination_base)
    
    if cfg.dry_run:
        for key in exclude_list:
            output(u"exclude: %s" % unicodise(key))
        if cfg.delete_removed:
            for key in local_list:
                output(u"delete: %s" % local_list[key]['full_name_unicode'])
        for key in remote_list:
            output(u"download: %s -> %s" % (remote_list[key]['object_uri_str'], remote_list[key]['local_filename']))
        for key in update_list:
            output(u"download: %s -> %s" % (update_list[key]['object_uri_str'], update_list[key]['local_filename']))

        warning(u"Exitting now because of --dry-run")
        return

    # if there are copy pairs, we can't do delete_before, on the chance
    # we need one of the to-be-deleted files as a copy source.
    if len(copy_pairs) > 0:
        cfg.delete_after = True

    if cfg.delete_removed and not cfg.delete_after:
        _do_deletes(local_list)

    def _download(remote_list, seq, total, total_size, dir_cache):
        file_list = remote_list.keys()
        file_list.sort()
        for file in file_list:
            seq += 1
            item = remote_list[file]
            uri = S3Uri(item['object_uri_str'])
            dst_file = item['local_filename']
            seq_label = "[%d of %d]" % (seq, total)
            try:
                dst_dir = os.path.dirname(dst_file)
                if not dir_cache.has_key(dst_dir):
                    dir_cache[dst_dir] = Utils.mkdir_with_parents(dst_dir)
                if dir_cache[dst_dir] == False:
                    warning(u"%s: destination directory not writable: %s" % (file, dst_dir))
                    continue
                try:
                    open_flags = os.O_CREAT
                    open_flags |= os.O_TRUNC
                    # open_flags |= os.O_EXCL

                    debug(u"dst_file=%s" % unicodise(dst_file))
                    # This will have failed should the file exist
                    os.close(os.open(dst_file, open_flags))
                    # Yeah I know there is a race condition here. Sadly I don't know how to open() in exclusive mode.
                    dst_stream = open(dst_file, "wb")
                    response = s3.object_get(uri, dst_stream, extra_label = seq_label)
                    dst_stream.close()
                    if response['headers'].has_key('x-amz-meta-s3cmd-attrs') and cfg.preserve_attrs:
                        attrs = parse_attrs_header(response['headers']['x-amz-meta-s3cmd-attrs'])
                        if attrs.has_key('mode'):
                            os.chmod(dst_file, int(attrs['mode']))
                        if attrs.has_key('mtime') or attrs.has_key('atime'):
                            mtime = attrs.has_key('mtime') and int(attrs['mtime']) or int(time.time())
                            atime = attrs.has_key('atime') and int(attrs['atime']) or int(time.time())
                            os.utime(dst_file, (atime, mtime))
                        ## FIXME: uid/gid / uname/gname handling comes here! TODO
                except OSError, e:
                    try: dst_stream.close()
                    except: pass
                    if e.errno == errno.EEXIST:
                        warning(u"%s exists - not overwriting" % (dst_file))
                        continue
                    if e.errno in (errno.EPERM, errno.EACCES):
                        warning(u"%s not writable: %s" % (dst_file, e.strerror))
                        continue
                    if e.errno == errno.EISDIR:
                        warning(u"%s is a directory - skipping over" % dst_file)
                        continue
                    raise e
                except KeyboardInterrupt:
                    try: dst_stream.close()
                    except: pass
                    warning(u"Exiting after keyboard interrupt")
                    return
                except Exception, e:
                    try: dst_stream.close()
                    except: pass
                    error(u"%s: %s" % (file, e))
                    continue
                # We have to keep repeating this call because
                # Python 2.4 doesn't support try/except/finally
                # construction :-(
                try: dst_stream.close()
                except: pass
            except S3DownloadError, e:
                error(u"%s: download failed too many times. Skipping that file." % file)
                continue
            speed_fmt = formatSize(response["speed"], human_readable = True, floating_point = True)
            if not Config().progress_meter:
                output(u"File '%s' stored as '%s' (%d bytes in %0.1f seconds, %0.2f %sB/s) %s" %
                    (uri, unicodise(dst_file), response["size"], response["elapsed"], speed_fmt[0], speed_fmt[1],
                    seq_label))
            total_size += response["size"]
        return seq, total_size

    total_size = 0
    total_elapsed = 0.0
    timestamp_start = time.time()
    dir_cache = {}
    seq = 0
    seq, total_size = _download(remote_list, seq, remote_count + update_count, total_size, dir_cache)
    seq, total_size = _download(update_list, seq, remote_count + update_count, total_size, dir_cache)
    local_hardlink(copy_pairs, destination_base)
    
    total_elapsed = time.time() - timestamp_start
    speed_fmt = formatSize(total_size/total_elapsed, human_readable = True, floating_point = True)

    # Only print out the result if any work has been done or
    # if the user asked for verbose output
    outstr = "Done. Downloaded %d bytes in %0.1f seconds, %0.2f %sB/s" % (total_size, total_elapsed, speed_fmt[0], speed_fmt[1])
    if total_size > 0:
        output(outstr)
    else:
        info(outstr)

    if cfg.delete_removed and cfg.delete_after:
        _do_deletes(local_list)

def local_hardlink(copy_pairs, destination_base):
    for (dst1, dst2) in copy_pairs:
        try:
            os.link(destination_base + dst1, destination_base + dst2)
            debug(u"Hardlinking %s to %s" % (destination_base + dst1, destination_base + dst2))
        except:
            shutil.copy2(destination_base + dst1, destination_base + dst2)
            debug(u"Hardlinking unavailable, copying %s to %s" % (destination_base + dst1, destination_base + dst2))

def remote_copy(s3, copy_pairs, destination_base):
    saved_bytes = 0
    for (dst1, dst2) in copy_pairs:
        debug(u"Remote Copying from %s to %s" % (dst1, dst2))
        dst1_uri = S3Uri(destination_base + dst1)
        dst2_uri = S3Uri(destination_base + dst2)
        extra_headers = copy(cfg.extra_headers)
        try:
            s3.object_copy(dst1_uri, dst2_uri, extra_headers)
            info = s3.object_info(dst2_uri)
            saved_bytes = saved_bytes + int(info['headers']['content-length'])
        except:
            raise
    return (len(copy_pairs), saved_bytes)


def cmd_sync_local2remote(args):
    def _build_attr_header(local_list, src):
        import pwd, grp
        attrs = {}
        for attr in cfg.preserve_attrs_list:
            if attr == 'uname':
                try:
                    val = pwd.getpwuid(local_list[src]['uid']).pw_name
                except KeyError:
                    attr = "uid"
                    val = local_list[src].get('uid')
                    warning(u"%s: Owner username not known. Storing UID=%d instead." % (src, val))
            elif attr == 'gname':
                try:
                    val = grp.getgrgid(local_list[src].get('gid')).gr_name
                except KeyError:
                    attr = "gid"
                    val = local_list[src].get('gid')
                    warning(u"%s: Owner groupname not known. Storing GID=%d instead." % (src, val))
            elif attr == 'md5':
                val = local_list.get_md5(src)
            else:
                val = getattr(local_list[src]['sr'], 'st_' + attr)
            attrs[attr] = val

        if 'md5' in attrs and attrs['md5'] is None:
            del attrs['md5']

        result = ""
        for k in attrs: result += "%s:%s/" % (k, attrs[k])
        return { 'x-amz-meta-s3cmd-attrs' : result[:-1] }

    def _do_deletes(s3, remote_list):
        for key in remote_list:
            uri = S3Uri(remote_list[key]['object_uri_str'])
            s3.object_delete(uri)
            output(u"deleted: '%s'" % uri)

    def _single_process(local_list):
        for dest in destinations:
            ## Normalize URI to convert s3://bkt to s3://bkt/ (trailing slash)
            destination_base_uri = S3Uri(dest)
            if destination_base_uri.type != 's3':
                raise ParameterError("Destination must be S3Uri. Got: %s" % destination_base_uri)
            destination_base = str(destination_base_uri)
            _child(destination_base, local_list)

    def _parent():
        # Now that we've done all the disk I/O to look at the local file system and
        # calculate the md5 for each file, fork for each destination to upload to them separately
        # and in parallel
        child_pids = []

        for dest in destinations:
            ## Normalize URI to convert s3://bkt to s3://bkt/ (trailing slash)
            destination_base_uri = S3Uri(dest)
            if destination_base_uri.type != 's3':
                raise ParameterError("Destination must be S3Uri. Got: %s" % destination_base_uri)
            destination_base = str(destination_base_uri)
            child_pid = os.fork()
            if child_pid == 0:
                _child(destination_base, local_list)
                os._exit(0)
            else:
                child_pids.append(child_pid)

        while len(child_pids):
            (pid, status) = os.wait()
            child_pids.remove(pid)
        return

    def _child(destination_base, local_list):
        def _set_remote_uri(local_list, destination_base, single_file_local):
            if len(local_list) > 0:
                ## Populate 'remote_uri' only if we've got something to upload
                if not destination_base.endswith("/"):
                    if not single_file_local:
                        raise ParameterError("Destination S3 URI must end with '/' (ie must refer to a directory on the remote side).")
                    local_list[local_list.keys()[0]]['remote_uri'] = unicodise(destination_base)
                else:
                    for key in local_list:
                        local_list[key]['remote_uri'] = unicodise(destination_base + key)

        def _upload(local_list, seq, total, total_size):
            file_list = local_list.keys()
            file_list.sort()
            for file in file_list:
                seq += 1
                item = local_list[file]
                src = item['full_name']
                uri = S3Uri(item['remote_uri'])
                seq_label = "[%d of %d]" % (seq, total)
                extra_headers = copy(cfg.extra_headers)
                try:
                    if cfg.preserve_attrs:
                        attr_header = _build_attr_header(local_list, file)
                        debug(u"attr_header: %s" % attr_header)
                        extra_headers.update(attr_header)
                    response = s3.object_put(src, uri, extra_headers, extra_label = seq_label)
                except InvalidFileError, e:
                    warning(u"File can not be uploaded: %s" % e)
                    continue
                except S3UploadError, e:
                    error(u"%s: upload failed too many times. Skipping that file." % item['full_name_unicode'])
                    continue
                speed_fmt = formatSize(response["speed"], human_readable = True, floating_point = True)
                if not cfg.progress_meter:
                    output(u"File '%s' stored as '%s' (%d bytes in %0.1f seconds, %0.2f %sB/s) %s" %
                        (item['full_name_unicode'], uri, response["size"], response["elapsed"],
                        speed_fmt[0], speed_fmt[1], seq_label))
                total_size += response["size"]
                uploaded_objects_list.append(uri.object())
            return seq, total_size

        remote_list = fetch_remote_list(destination_base, recursive = True, require_attribs = True)

        local_count = len(local_list)
        remote_count = len(remote_list)

        info(u"Found %d local files, %d remote files" % (local_count, remote_count))

        local_list, exclude_list = filter_exclude_include(local_list)

        if single_file_local and len(local_list) == 1 and len(remote_list) == 1:
            ## Make remote_key same as local_key for comparison if we're dealing with only one file
            remote_list_entry = remote_list[remote_list.keys()[0]]
            # Flush remote_list, by the way
            remote_list = { local_list.keys()[0] : remote_list_entry }

        local_list, remote_list, update_list, copy_pairs = compare_filelists(local_list, remote_list, src_remote = False, dst_remote = True, delay_updates = cfg.delay_updates)

        local_count = len(local_list)
        update_count = len(update_list)
        copy_count = len(copy_pairs)
        remote_count = len(remote_list)

        info(u"Summary: %d local files to upload, %d files to remote copy, %d remote files to delete" % (local_count + update_count, copy_count, remote_count))

        _set_remote_uri(local_list, destination_base, single_file_local)
        _set_remote_uri(update_list, destination_base, single_file_local)

        if cfg.dry_run:
            for key in exclude_list:
                output(u"exclude: %s" % unicodise(key))
            for key in local_list:
                output(u"upload: %s -> %s" % (local_list[key]['full_name_unicode'], local_list[key]['remote_uri']))
            for key in update_list:
                output(u"upload: %s -> %s" % (update_list[key]['full_name_unicode'], update_list[key]['remote_uri']))
            for (dst1, dst2) in copy_pairs:
                output(u"remote copy: %s -> %s" % (dst1['object_key'], remote_list[dst2]['object_key']))
            if cfg.delete_removed:
                for key in remote_list:
                    output(u"delete: %s" % remote_list[key]['object_uri_str'])

            warning(u"Exitting now because of --dry-run")
            return

        # if there are copy pairs, we can't do delete_before, on the chance
        # we need one of the to-be-deleted files as a copy source.
        if len(copy_pairs) > 0:
            cfg.delete_after = True

        if cfg.delete_removed and not cfg.delete_after:
            _do_deletes(s3, remote_list)

        uploaded_objects_list = []
        total_size = 0
        total_elapsed = 0.0
        timestamp_start = time.time()
        n, total_size = _upload(local_list, 0, local_count, total_size)
        n, total_size = _upload(update_list, n, local_count, total_size)
        n_copies, saved_bytes = remote_copy(s3, copy_pairs, destination_base)
        if cfg.delete_removed and cfg.delete_after:
            _do_deletes(s3, remote_list)
        total_elapsed = time.time() - timestamp_start
        total_speed = total_elapsed and total_size/total_elapsed or 0.0
        speed_fmt = formatSize(total_speed, human_readable = True, floating_point = True)

        # Only print out the result if any work has been done or
        # if the user asked for verbose output
        outstr = "Done. Uploaded %d bytes in %0.1f seconds, %0.2f %sB/s.  Copied %d files saving %d bytes transfer." % (total_size, total_elapsed, speed_fmt[0], speed_fmt[1], n_copies, saved_bytes)
        if total_size + saved_bytes > 0:
            output(outstr)
        else:
            info(outstr)

        if cfg.invalidate_on_cf:
            if len(uploaded_objects_list) == 0:
                info("Nothing to invalidate in CloudFront")
            else:
                # 'uri' from the last iteration is still valid at this point
                cf = CloudFront(cfg)
                result = cf.InvalidateObjects(uri, uploaded_objects_list)
                if result['status'] == 201:
                    output("Created invalidation request for %d paths" % len(uploaded_objects_list))
                    output("Check progress with: s3cmd cfinvalinfo cf://%s/%s" % (result['dist_id'], result['request_id']))

        return

    # main execution
    s3 = S3(cfg)

    if cfg.encrypt:
        error(u"S3cmd 'sync' doesn't yet support GPG encryption, sorry.")
        error(u"Either use unconditional 's3cmd put --recursive'")
        error(u"or disable encryption with --no-encrypt parameter.")
        sys.exit(1)

    uploaded_objects_list = []
    total_size = 0
    total_elapsed = 0.0
    timestamp_start = time.time()
    seq = 0
    file_list = local_list.keys()
    file_list.sort()
    for file in file_list:
        seq += 1
        item = local_list[file]
        src = item['full_name']
        uri = S3Uri(item['remote_uri'])
        seq_label = "[%d of %d]" % (seq, local_count)
        extra_headers = copy(cfg.extra_headers)
        try:
            if cfg.preserve_attrs:
                attr_header = _build_attr_header(src)
                debug(u"attr_header: %s" % attr_header)
                extra_headers.update(attr_header)
            response = s3.object_put(src, uri, extra_headers, extra_label = seq_label)
        except InvalidFileError, e:
            warning(u"File can not be uploaded: %s" % e)
            continue
        except S3UploadError, e:
            error(u"%s: upload failed too many times. Skipping that file." % item['full_name_unicode'])
            continue
        speed_fmt = formatSize(response["speed"], human_readable = True, floating_point = True)
        if not cfg.progress_meter:
            output(u"File '%s' stored as '%s' (%d bytes in %0.1f seconds, %0.2f %sB/s) %s" %
                (item['full_name_unicode'], uri, response["size"], response["elapsed"],
                speed_fmt[0], speed_fmt[1], seq_label))
        total_size += response["size"]
        if cfg.acl_grants or cfg.acl_revokes:
            try:
                update_acl(s3, uri)
            except Exception, e:
                error(u"%s: Error while setting ACL: %s" % e)
        uploaded_objects_list.append(uri.object())


    local_list, single_file_local = fetch_local_list(args[:-1], recursive = True)

    destinations = [args[-1]]
    if cfg.additional_destinations:
        destinations = destinations + cfg.additional_destinations

    if 'fork' not in os.__all__ or len(destinations) < 2:
        _single_process(local_list)
    else:
        _parent()

<<<<<<< HEAD
=======
    if cfg.invalidate_on_cf:
        if len(uploaded_objects_list) == 0:
            info("Nothing to invalidate in CloudFront")
        else:
            # 'uri' from the last iteration is still valid at this point
            cf = CloudFront(cfg)
            # joseprio: obtain default index file if we need it for invalidating
            # the files
            default_index_file = None
            if cfg.invalidate_default_index_on_cf or cfg.invalidate_default_index_root_on_cf:
                info_response = s3.website_info(destination_base_uri, cfg.bucket_location)
                if info_response:
                  default_index_file = info_response['index_document']
                  if len(default_index_file) < 1:
                      default_index_file = None
            # joseprio: pass configuration information for invalidating default
            # index file
            result = cf.InvalidateObjects(uri, uploaded_objects_list, default_index_file, cfg.invalidate_default_index_on_cf, cfg.invalidate_default_index_root_on_cf)
            if result['status'] == 201:
                output("Created invalidation request for %d paths" % len(uploaded_objects_list))
                output("Check progress with: s3cmd cfinvalinfo cf://%s/%s" % (result['dist_id'], result['request_id']))
>>>>>>> e364d9f3

def cmd_sync(args):
    if (len(args) < 2):
        raise ParameterError("Too few parameters! Expected: %s" % commands['sync']['param'])

    if S3Uri(args[0]).type == "file" and S3Uri(args[-1]).type == "s3":
        return cmd_sync_local2remote(args)
    if S3Uri(args[0]).type == "s3" and S3Uri(args[-1]).type == "file":
        return cmd_sync_remote2local(args)
    if S3Uri(args[0]).type == "s3" and S3Uri(args[-1]).type == "s3":
        return cmd_sync_remote2remote(args)
    raise ParameterError("Invalid source/destination: '%s'" % "' '".join(args))

def cmd_setacl(args):
    s3 = S3(cfg)

    set_to_acl = cfg.acl_public and "Public" or "Private"

    if not cfg.recursive:
        old_args = args
        args = []
        for arg in old_args:
            uri = S3Uri(arg)
            if not uri.has_object():
                if cfg.acl_public != None:
                    info("Setting bucket-level ACL for %s to %s" % (uri.uri(), set_to_acl))
                else:
                    info("Setting bucket-level ACL for %s" % (uri.uri()))
                if not cfg.dry_run:
                    update_acl(s3, uri)
            else:
                args.append(arg)

    remote_list = fetch_remote_list(args)
    remote_list, exclude_list = filter_exclude_include(remote_list)

    remote_count = len(remote_list)

    info(u"Summary: %d remote files to update" % remote_count)

    if cfg.dry_run:
        for key in exclude_list:
            output(u"exclude: %s" % unicodise(key))
        for key in remote_list:
            output(u"setacl: %s" % remote_list[key]['object_uri_str'])

        warning(u"Exitting now because of --dry-run")
        return

    seq = 0
    for key in remote_list:
        seq += 1
        seq_label = "[%d of %d]" % (seq, remote_count)
        uri = S3Uri(remote_list[key]['object_uri_str'])
        update_acl(s3, uri, seq_label)

def cmd_accesslog(args):
    s3 = S3(cfg)
    bucket_uri = S3Uri(args.pop())
    if bucket_uri.object():
        raise ParameterError("Only bucket name is required for [accesslog] command")
    if cfg.log_target_prefix == False:
        accesslog, response = s3.set_accesslog(bucket_uri, enable = False)
    elif cfg.log_target_prefix:
        log_target_prefix_uri = S3Uri(cfg.log_target_prefix)
        if log_target_prefix_uri.type != "s3":
            raise ParameterError("--log-target-prefix must be a S3 URI")
        accesslog, response = s3.set_accesslog(bucket_uri, enable = True, log_target_prefix_uri = log_target_prefix_uri, acl_public = cfg.acl_public)
    else:   # cfg.log_target_prefix == None
        accesslog = s3.get_accesslog(bucket_uri)

    output(u"Access logging for: %s" % bucket_uri.uri())
    output(u"   Logging Enabled: %s" % accesslog.isLoggingEnabled())
    if accesslog.isLoggingEnabled():
        output(u"     Target prefix: %s" % accesslog.targetPrefix().uri())
        #output(u"   Public Access:   %s" % accesslog.isAclPublic())

def cmd_sign(args):
    string_to_sign = args.pop()
    debug("string-to-sign: %r" % string_to_sign)
    signature = Utils.sign_string(string_to_sign)
    output("Signature: %s" % signature)

def cmd_fixbucket(args):
    def _unescape(text):
        ##
        # Removes HTML or XML character references and entities from a text string.
        #
        # @param text The HTML (or XML) source text.
        # @return The plain text, as a Unicode string, if necessary.
        #
        # From: http://effbot.org/zone/re-sub.htm#unescape-html
        def _unescape_fixup(m):
            text = m.group(0)
            if not htmlentitydefs.name2codepoint.has_key('apos'):
                htmlentitydefs.name2codepoint['apos'] = ord("'")
            if text[:2] == "&#":
                # character reference
                try:
                    if text[:3] == "&#x":
                        return unichr(int(text[3:-1], 16))
                    else:
                        return unichr(int(text[2:-1]))
                except ValueError:
                    pass
            else:
                # named entity
                try:
                    text = unichr(htmlentitydefs.name2codepoint[text[1:-1]])
                except KeyError:
                    pass
            return text # leave as is
            text = text.encode('ascii', 'xmlcharrefreplace')
        return re.sub("&#?\w+;", _unescape_fixup, text)

    cfg.urlencoding_mode = "fixbucket"
    s3 = S3(cfg)

    count = 0
    for arg in args:
        culprit = S3Uri(arg)
        if culprit.type != "s3":
            raise ParameterError("Expecting S3Uri instead of: %s" % arg)
        response = s3.bucket_list_noparse(culprit.bucket(), culprit.object(), recursive = True)
        r_xent = re.compile("&#x[\da-fA-F]+;")
        response['data'] = unicode(response['data'], 'UTF-8')
        keys = re.findall("<Key>(.*?)</Key>", response['data'], re.MULTILINE)
        debug("Keys: %r" % keys)
        for key in keys:
            if r_xent.search(key):
                info("Fixing: %s" % key)
                debug("Step 1: Transforming %s" % key)
                key_bin = _unescape(key)
                debug("Step 2:       ... to %s" % key_bin)
                key_new = replace_nonprintables(key_bin)
                debug("Step 3:  ... then to %s" % key_new)
                src = S3Uri("s3://%s/%s" % (culprit.bucket(), key_bin))
                dst = S3Uri("s3://%s/%s" % (culprit.bucket(), key_new))
                resp_move = s3.object_move(src, dst)
                if resp_move['status'] == 200:
                    output("File %r renamed to %s" % (key_bin, key_new))
                    count += 1
                else:
                    error("Something went wrong for: %r" % key)
                    error("Please report the problem to s3tools-bugs@lists.sourceforge.net")
    if count > 0:
        warning("Fixed %d files' names. Their ACL were reset to Private." % count)
        warning("Use 's3cmd setacl --acl-public s3://...' to make")
        warning("them publicly readable if required.")

def resolve_list(lst, args):
    retval = []
    for item in lst:
        retval.append(item % args)
    return retval

def gpg_command(command, passphrase = ""):
    debug("GPG command: " + " ".join(command))
    p = subprocess.Popen(command, stdin = subprocess.PIPE, stdout = subprocess.PIPE, stderr = subprocess.STDOUT)
    p_stdout, p_stderr = p.communicate(passphrase + "\n")
    debug("GPG output:")
    for line in p_stdout.split("\n"):
        debug("GPG: " + line)
    p_exitcode = p.wait()
    return p_exitcode

def gpg_encrypt(filename):
    tmp_filename = Utils.mktmpfile()
    args = {
        "gpg_command" : cfg.gpg_command,
        "passphrase_fd" : "0",
        "input_file" : filename,
        "output_file" : tmp_filename,
    }
    info(u"Encrypting file %(input_file)s to %(output_file)s..." % args)
    command = resolve_list(cfg.gpg_encrypt.split(" "), args)
    code = gpg_command(command, cfg.gpg_passphrase)
    return (code, tmp_filename, "gpg")

def gpg_decrypt(filename, gpgenc_header = "", in_place = True):
    tmp_filename = Utils.mktmpfile(filename)
    args = {
        "gpg_command" : cfg.gpg_command,
        "passphrase_fd" : "0",
        "input_file" : filename,
        "output_file" : tmp_filename,
    }
    info(u"Decrypting file %(input_file)s to %(output_file)s..." % args)
    command = resolve_list(cfg.gpg_decrypt.split(" "), args)
    code = gpg_command(command, cfg.gpg_passphrase)
    if code == 0 and in_place:
        debug(u"Renaming %s to %s" % (tmp_filename, filename))
        os.unlink(filename)
        os.rename(tmp_filename, filename)
        tmp_filename = filename
    return (code, tmp_filename)

def run_configure(config_file, args):
    cfg = Config()
    options = [
        ("access_key", "Access Key", "Access key and Secret key are your identifiers for Amazon S3"),
        ("secret_key", "Secret Key"),
        ("gpg_passphrase", "Encryption password", "Encryption password is used to protect your files from reading\nby unauthorized persons while in transfer to S3"),
        ("gpg_command", "Path to GPG program"),
        ("use_https", "Use HTTPS protocol", "When using secure HTTPS protocol all communication with Amazon S3\nservers is protected from 3rd party eavesdropping. This method is\nslower than plain HTTP and can't be used if you're behind a proxy"),
        ("proxy_host", "HTTP Proxy server name", "On some networks all internet access must go through a HTTP proxy.\nTry setting it here if you can't conect to S3 directly"),
        ("proxy_port", "HTTP Proxy server port"),
        ]
    ## Option-specfic defaults
    if getattr(cfg, "gpg_command") == "":
        setattr(cfg, "gpg_command", find_executable("gpg"))

    if getattr(cfg, "proxy_host") == "" and os.getenv("http_proxy"):
        re_match=re.match("(http://)?([^:]+):(\d+)", os.getenv("http_proxy"))
        if re_match:
            setattr(cfg, "proxy_host", re_match.groups()[1])
            setattr(cfg, "proxy_port", re_match.groups()[2])

    try:
        while 1:
            output(u"\nEnter new values or accept defaults in brackets with Enter.")
            output(u"Refer to user manual for detailed description of all options.")
            for option in options:
                prompt = option[1]
                ## Option-specific handling
                if option[0] == 'proxy_host' and getattr(cfg, 'use_https') == True:
                    setattr(cfg, option[0], "")
                    continue
                if option[0] == 'proxy_port' and getattr(cfg, 'proxy_host') == "":
                    setattr(cfg, option[0], 0)
                    continue

                try:
                    val = getattr(cfg, option[0])
                    if type(val) is bool:
                        val = val and "Yes" or "No"
                    if val not in (None, ""):
                        prompt += " [%s]" % val
                except AttributeError:
                    pass

                if len(option) >= 3:
                    output(u"\n%s" % option[2])

                val = raw_input(prompt + ": ")
                if val != "":
                    if type(getattr(cfg, option[0])) is bool:
                        # Turn 'Yes' into True, everything else into False
                        val = val.lower().startswith('y')
                    setattr(cfg, option[0], val)
            output(u"\nNew settings:")
            for option in options:
                output(u"  %s: %s" % (option[1], getattr(cfg, option[0])))
            val = raw_input("\nTest access with supplied credentials? [Y/n] ")
            if val.lower().startswith("y") or val == "":
                try:
                    # Default, we try to list 'all' buckets which requires
                    # ListAllMyBuckets permission
                    if len(args) == 0:
                        output(u"Please wait, attempting to list all buckets...")
                        S3(Config()).bucket_list("", "")
                    else:
                        # If user specified a bucket name directly, we check it and only it.
                        # Thus, access check can succeed even if user only has access to
                        # to a single bucket and not ListAllMyBuckets permission.
                        output(u"Please wait, attempting to list bucket: " + args[0])
                        uri = S3Uri(args[0])
                        if uri.type == "s3" and uri.has_bucket():
                            S3(Config()).bucket_list(uri.bucket(), "")
                        else:
                            raise Exception(u"Invalid bucket uri: " + args[0])

                    output(u"Success. Your access key and secret key worked fine :-)")

                    output(u"\nNow verifying that encryption works...")
                    if not getattr(cfg, "gpg_command") or not getattr(cfg, "gpg_passphrase"):
                        output(u"Not configured. Never mind.")
                    else:
                        if not getattr(cfg, "gpg_command"):
                            raise Exception("Path to GPG program not set")
                        if not os.path.isfile(getattr(cfg, "gpg_command")):
                            raise Exception("GPG program not found")
                        filename = Utils.mktmpfile()
                        f = open(filename, "w")
                        f.write(os.sys.copyright)
                        f.close()
                        ret_enc = gpg_encrypt(filename)
                        ret_dec = gpg_decrypt(ret_enc[1], ret_enc[2], False)
                        hash = [
                            Utils.hash_file_md5(filename),
                            Utils.hash_file_md5(ret_enc[1]),
                            Utils.hash_file_md5(ret_dec[1]),
                        ]
                        os.unlink(filename)
                        os.unlink(ret_enc[1])
                        os.unlink(ret_dec[1])
                        if hash[0] == hash[2] and hash[0] != hash[1]:
                            output ("Success. Encryption and decryption worked fine :-)")
                        else:
                            raise Exception("Encryption verification error.")

                except Exception, e:
                    error(u"Test failed: %s" % (e))
                    val = raw_input("\nRetry configuration? [Y/n] ")
                    if val.lower().startswith("y") or val == "":
                        continue


            val = raw_input("\nSave settings? [y/N] ")
            if val.lower().startswith("y"):
                break
            val = raw_input("Retry configuration? [Y/n] ")
            if val.lower().startswith("n"):
                raise EOFError()

        ## Overwrite existing config file, make it user-readable only
        old_mask = os.umask(0077)
        try:
            os.remove(config_file)
        except OSError, e:
            if e.errno != errno.ENOENT:
                raise
        f = open(config_file, "w")
        os.umask(old_mask)
        cfg.dump_config(f)
        f.close()
        output(u"Configuration saved to '%s'" % config_file)

    except (EOFError, KeyboardInterrupt):
        output(u"\nConfiguration aborted. Changes were NOT saved.")
        return

    except IOError, e:
        error(u"Writing config file failed: %s: %s" % (config_file, e.strerror))
        sys.exit(1)

def process_patterns_from_file(fname, patterns_list):
    try:
        fn = open(fname, "rt")
    except IOError, e:
        error(e)
        sys.exit(1)
    for pattern in fn:
        pattern = pattern.strip()
        if re.match("^#", pattern) or re.match("^\s*$", pattern):
            continue
        debug(u"%s: adding rule: %s" % (fname, pattern))
        patterns_list.append(pattern)

    return patterns_list

def process_patterns(patterns_list, patterns_from, is_glob, option_txt = ""):
    """
    process_patterns(patterns, patterns_from, is_glob, option_txt = "")
    Process --exclude / --include GLOB and REGEXP patterns.
    'option_txt' is 'exclude' / 'include' / 'rexclude' / 'rinclude'
    Returns: patterns_compiled, patterns_text
    """

    patterns_compiled = []
    patterns_textual = {}

    if patterns_list is None:
        patterns_list = []

    if patterns_from:
        ## Append patterns from glob_from
        for fname in patterns_from:
            debug(u"processing --%s-from %s" % (option_txt, fname))
            patterns_list = process_patterns_from_file(fname, patterns_list)

    for pattern in patterns_list:
        debug(u"processing %s rule: %s" % (option_txt, patterns_list))
        if is_glob:
            pattern = glob.fnmatch.translate(pattern)
        r = re.compile(pattern)
        patterns_compiled.append(r)
        patterns_textual[r] = pattern

    return patterns_compiled, patterns_textual

def get_commands_list():
    return [
    {"cmd":"mb", "label":"Make bucket", "param":"s3://BUCKET", "func":cmd_bucket_create, "argc":1},
    {"cmd":"rb", "label":"Remove bucket", "param":"s3://BUCKET", "func":cmd_bucket_delete, "argc":1},
    {"cmd":"ls", "label":"List objects or buckets", "param":"[s3://BUCKET[/PREFIX]]", "func":cmd_ls, "argc":0},
    {"cmd":"la", "label":"List all object in all buckets", "param":"", "func":cmd_buckets_list_all_all, "argc":0},
    {"cmd":"put", "label":"Put file into bucket", "param":"FILE [FILE...] s3://BUCKET[/PREFIX]", "func":cmd_object_put, "argc":2},
    {"cmd":"get", "label":"Get file from bucket", "param":"s3://BUCKET/OBJECT LOCAL_FILE", "func":cmd_object_get, "argc":1},
    {"cmd":"del", "label":"Delete file from bucket", "param":"s3://BUCKET/OBJECT", "func":cmd_object_del, "argc":1},
    #{"cmd":"mkdir", "label":"Make a virtual S3 directory", "param":"s3://BUCKET/path/to/dir", "func":cmd_mkdir, "argc":1},
    {"cmd":"sync", "label":"Synchronize a directory tree to S3", "param":"LOCAL_DIR s3://BUCKET[/PREFIX] or s3://BUCKET[/PREFIX] LOCAL_DIR", "func":cmd_sync, "argc":2},
    {"cmd":"du", "label":"Disk usage by buckets", "param":"[s3://BUCKET[/PREFIX]]", "func":cmd_du, "argc":0},
    {"cmd":"info", "label":"Get various information about Buckets or Files", "param":"s3://BUCKET[/OBJECT]", "func":cmd_info, "argc":1},
    {"cmd":"cp", "label":"Copy object", "param":"s3://BUCKET1/OBJECT1 s3://BUCKET2[/OBJECT2]", "func":cmd_cp, "argc":2},
    {"cmd":"mv", "label":"Move object", "param":"s3://BUCKET1/OBJECT1 s3://BUCKET2[/OBJECT2]", "func":cmd_mv, "argc":2},
    {"cmd":"setacl", "label":"Modify Access control list for Bucket or Files", "param":"s3://BUCKET[/OBJECT]", "func":cmd_setacl, "argc":1},
    {"cmd":"accesslog", "label":"Enable/disable bucket access logging", "param":"s3://BUCKET", "func":cmd_accesslog, "argc":1},
    {"cmd":"sign", "label":"Sign arbitrary string using the secret key", "param":"STRING-TO-SIGN", "func":cmd_sign, "argc":1},
    {"cmd":"fixbucket", "label":"Fix invalid file names in a bucket", "param":"s3://BUCKET[/PREFIX]", "func":cmd_fixbucket, "argc":1},

    ## Website commands
    {"cmd":"ws-create", "label":"Create Website from bucket", "param":"s3://BUCKET", "func":cmd_website_create, "argc":1},
    {"cmd":"ws-delete", "label":"Delete Website", "param":"s3://BUCKET", "func":cmd_website_delete, "argc":1},
    {"cmd":"ws-info", "label":"Info about Website", "param":"s3://BUCKET", "func":cmd_website_info, "argc":1},

    ## CloudFront commands
    {"cmd":"cflist", "label":"List CloudFront distribution points", "param":"", "func":CfCmd.info, "argc":0},
    {"cmd":"cfinfo", "label":"Display CloudFront distribution point parameters", "param":"[cf://DIST_ID]", "func":CfCmd.info, "argc":0},
    {"cmd":"cfcreate", "label":"Create CloudFront distribution point", "param":"s3://BUCKET", "func":CfCmd.create, "argc":1},
    {"cmd":"cfdelete", "label":"Delete CloudFront distribution point", "param":"cf://DIST_ID", "func":CfCmd.delete, "argc":1},
    {"cmd":"cfmodify", "label":"Change CloudFront distribution point parameters", "param":"cf://DIST_ID", "func":CfCmd.modify, "argc":1},
    #{"cmd":"cfinval", "label":"Invalidate CloudFront objects", "param":"s3://BUCKET/OBJECT [s3://BUCKET/OBJECT ...]", "func":CfCmd.invalidate, "argc":1},
    {"cmd":"cfinvalinfo", "label":"Display CloudFront invalidation request(s) status", "param":"cf://DIST_ID[/INVAL_ID]", "func":CfCmd.invalinfo, "argc":1},
    ]

def format_commands(progname, commands_list):
    help = "Commands:\n"
    for cmd in commands_list:
        help += "  %s\n      %s %s %s\n" % (cmd["label"], progname, cmd["cmd"], cmd["param"])
    return help


def update_acl(s3, uri, seq_label=""):
    something_changed = False
    acl = s3.get_acl(uri)
    debug(u"acl: %s - %r" % (uri, acl.grantees))
    if cfg.acl_public == True:
        if acl.isAnonRead():
            info(u"%s: already Public, skipping %s" % (uri, seq_label))
        else:
            acl.grantAnonRead()
            something_changed = True
    elif cfg.acl_public == False:  # we explicitely check for False, because it could be None
        if not acl.isAnonRead():
            info(u"%s: already Private, skipping %s" % (uri, seq_label))
        else:
            acl.revokeAnonRead()
            something_changed = True

    # update acl with arguments
    # grant first and revoke later, because revoke has priority
    if cfg.acl_grants:
        something_changed = True
        for grant in cfg.acl_grants:
            acl.grant(**grant)

    if cfg.acl_revokes:
        something_changed = True
        for revoke in cfg.acl_revokes:
            acl.revoke(**revoke)

    if not something_changed:
        return

    retsponse = s3.set_acl(uri, acl)
    if retsponse['status'] == 200:
        if cfg.acl_public in (True, False):
            output(u"%s: ACL set to %s  %s" % (uri, set_to_acl, seq_label))
        else:
            output(u"%s: ACL updated" % uri)

class OptionMimeType(Option):
    def check_mimetype(option, opt, value):
        if re.compile("^[a-z0-9]+/[a-z0-9+\.-]+(;.*)?$", re.IGNORECASE).match(value):
            return value
        raise OptionValueError("option %s: invalid MIME-Type format: %r" % (opt, value))

class OptionS3ACL(Option):
    def check_s3acl(option, opt, value):
        permissions = ('read', 'write', 'read_acp', 'write_acp', 'full_control', 'all')
        try:
            permission, grantee = re.compile("^(\w+):(.+)$", re.IGNORECASE).match(value).groups()
            if not permission or not grantee:
                raise
            if permission in permissions:
                return { 'name' : grantee, 'permission' : permission.upper() }
            else:
                raise OptionValueError("option %s: invalid S3 ACL permission: %s (valid values: %s)" %
                    (opt, permission, ", ".join(permissions)))
        except:
            raise OptionValueError("option %s: invalid S3 ACL format: %r" % (opt, value))

class OptionAll(OptionMimeType, OptionS3ACL):
    TYPE_CHECKER = copy(Option.TYPE_CHECKER)
    TYPE_CHECKER["mimetype"] = OptionMimeType.check_mimetype
    TYPE_CHECKER["s3acl"] = OptionS3ACL.check_s3acl
    TYPES = Option.TYPES + ("mimetype", "s3acl")

class MyHelpFormatter(IndentedHelpFormatter):
    def format_epilog(self, epilog):
        if epilog:
            return "\n" + epilog + "\n"
        else:
            return ""

def main():
    global cfg

    commands_list = get_commands_list()
    commands = {}

    ## Populate "commands" from "commands_list"
    for cmd in commands_list:
        if cmd.has_key("cmd"):
            commands[cmd["cmd"]] = cmd

    default_verbosity = Config().verbosity
    optparser = OptionParser(option_class=OptionAll, formatter=MyHelpFormatter())
    #optparser.disable_interspersed_args()

    config_file = None
    if os.getenv("HOME"):
        config_file = os.path.join(os.getenv("HOME"), ".s3cfg")
    elif os.name == "nt" and os.getenv("USERPROFILE"):
        config_file = os.path.join(os.getenv("USERPROFILE").decode('mbcs'), "Application Data", "s3cmd.ini")

    preferred_encoding = locale.getpreferredencoding() or "UTF-8"

    optparser.set_defaults(encoding = preferred_encoding)
    optparser.set_defaults(config = config_file)
    optparser.set_defaults(verbosity = default_verbosity)

    optparser.add_option(      "--configure", dest="run_configure", action="store_true", help="Invoke interactive (re)configuration tool. Optionally use as '--configure s3://come-bucket' to test access to a specific bucket instead of attempting to list them all.")
    optparser.add_option("-c", "--config", dest="config", metavar="FILE", help="Config file name. Defaults to %default")
    optparser.add_option(      "--dump-config", dest="dump_config", action="store_true", help="Dump current configuration after parsing config files and command line options and exit.")

    optparser.add_option("-n", "--dry-run", dest="dry_run", action="store_true", help="Only show what should be uploaded or downloaded but don't actually do it. May still perform S3 requests to get bucket listings and other information though (only for file transfer commands)")

    optparser.add_option("-e", "--encrypt", dest="encrypt", action="store_true", help="Encrypt files before uploading to S3.")
    optparser.add_option(      "--no-encrypt", dest="encrypt", action="store_false", help="Don't encrypt files.")
    optparser.add_option("-f", "--force", dest="force", action="store_true", help="Force overwrite and other dangerous operations.")
    optparser.add_option(      "--continue", dest="get_continue", action="store_true", help="Continue getting a partially downloaded file (only for [get] command).")
    optparser.add_option(      "--skip-existing", dest="skip_existing", action="store_true", help="Skip over files that exist at the destination (only for [get] and [sync] commands).")
    optparser.add_option("-r", "--recursive", dest="recursive", action="store_true", help="Recursive upload, download or removal.")
    optparser.add_option(      "--check-md5", dest="check_md5", action="store_true", help="Check MD5 sums when comparing files for [sync]. (default)")
    optparser.add_option(      "--no-check-md5", dest="check_md5", action="store_false", help="Do not check MD5 sums when comparing files for [sync]. Only size will be compared. May significantly speed up transfer but may also miss some changed files.")
    optparser.add_option("-P", "--acl-public", dest="acl_public", action="store_true", help="Store objects with ACL allowing read for anyone.")
    optparser.add_option(      "--acl-private", dest="acl_public", action="store_false", help="Store objects with default ACL allowing access for you only.")
    optparser.add_option(      "--acl-grant", dest="acl_grants", type="s3acl", action="append", metavar="PERMISSION:EMAIL or USER_CANONICAL_ID", help="Grant stated permission to a given amazon user. Permission is one of: read, write, read_acp, write_acp, full_control, all")
    optparser.add_option(      "--acl-revoke", dest="acl_revokes", type="s3acl", action="append", metavar="PERMISSION:USER_CANONICAL_ID", help="Revoke stated permission for a given amazon user. Permission is one of: read, write, read_acp, wr     ite_acp, full_control, all")

    optparser.add_option(      "--delete-removed", dest="delete_removed", action="store_true", help="Delete remote objects with no corresponding local file [sync]")
    optparser.add_option(      "--no-delete-removed", dest="delete_removed", action="store_false", help="Don't delete remote objects.")
    optparser.add_option(      "--delete-after", dest="delete_after", action="store_true", help="Perform deletes after new uploads [sync]")
    optparser.add_option(      "--delay-updates", dest="delay_updates", action="store_true", help="Put all updated files into place at end [sync]")
    optparser.add_option(      "--add-destination", dest="additional_destinations", action="append", help="Additional destination for parallel uploads, in addition to last arg.  May be repeated.")
    optparser.add_option("-p", "--preserve", dest="preserve_attrs", action="store_true", help="Preserve filesystem attributes (mode, ownership, timestamps). Default for [sync] command.")
    optparser.add_option(      "--no-preserve", dest="preserve_attrs", action="store_false", help="Don't store FS attributes")
    optparser.add_option(      "--exclude", dest="exclude", action="append", metavar="GLOB", help="Filenames and paths matching GLOB will be excluded from sync")
    optparser.add_option(      "--exclude-from", dest="exclude_from", action="append", metavar="FILE", help="Read --exclude GLOBs from FILE")
    optparser.add_option(      "--rexclude", dest="rexclude", action="append", metavar="REGEXP", help="Filenames and paths matching REGEXP (regular expression) will be excluded from sync")
    optparser.add_option(      "--rexclude-from", dest="rexclude_from", action="append", metavar="FILE", help="Read --rexclude REGEXPs from FILE")
    optparser.add_option(      "--include", dest="include", action="append", metavar="GLOB", help="Filenames and paths matching GLOB will be included even if previously excluded by one of --(r)exclude(-from) patterns")
    optparser.add_option(      "--include-from", dest="include_from", action="append", metavar="FILE", help="Read --include GLOBs from FILE")
    optparser.add_option(      "--rinclude", dest="rinclude", action="append", metavar="REGEXP", help="Same as --include but uses REGEXP (regular expression) instead of GLOB")
    optparser.add_option(      "--rinclude-from", dest="rinclude_from", action="append", metavar="FILE", help="Read --rinclude REGEXPs from FILE")

    optparser.add_option(      "--bucket-location", dest="bucket_location", help="Datacentre to create bucket in. As of now the datacenters are: US (default), EU, ap-northeast-1, ap-southeast-1, sa-east-1, us-west-1 and us-west-2")
    optparser.add_option(      "--reduced-redundancy", "--rr", dest="reduced_redundancy", action="store_true", help="Store object with 'Reduced redundancy'. Lower per-GB price. [put, cp, mv]")

    optparser.add_option(      "--access-logging-target-prefix", dest="log_target_prefix", help="Target prefix for access logs (S3 URI) (for [cfmodify] and [accesslog] commands)")
    optparser.add_option(      "--no-access-logging", dest="log_target_prefix", action="store_false", help="Disable access logging (for [cfmodify] and [accesslog] commands)")

    optparser.add_option(      "--default-mime-type", dest="default_mime_type", action="store_true", help="Default MIME-type for stored objects. Application default is binary/octet-stream.")
    optparser.add_option("-M", "--guess-mime-type", dest="guess_mime_type", action="store_true", help="Guess MIME-type of files by their extension or mime magic. Fall back to default MIME-Type as specified by --default-mime-type option")
    optparser.add_option(      "--no-guess-mime-type", dest="guess_mime_type", action="store_false", help="Don't guess MIME-type and use the default type instead.")
    optparser.add_option("-m", "--mime-type", dest="mime_type", type="mimetype", metavar="MIME/TYPE", help="Force MIME-type. Override both --default-mime-type and --guess-mime-type.")

    optparser.add_option(      "--add-header", dest="add_header", action="append", metavar="NAME:VALUE", help="Add a given HTTP header to the upload request. Can be used multiple times. For instance set 'Expires' or 'Cache-Control' headers (or both) using this options if you like.")

    optparser.add_option(      "--encoding", dest="encoding", metavar="ENCODING", help="Override autodetected terminal and filesystem encoding (character set). Autodetected: %s" % preferred_encoding)
    optparser.add_option(      "--verbatim", dest="urlencoding_mode", action="store_const", const="verbatim", help="Use the S3 name as given on the command line. No pre-processing, encoding, etc. Use with caution!")

    optparser.add_option(      "--disable-multipart", dest="enable_multipart", action="store_false", help="Disable multipart upload on files bigger than --multipart-chunk-size-mb")
    optparser.add_option(      "--multipart-chunk-size-mb", dest="multipart_chunk_size_mb", type="int", action="store", metavar="SIZE", help="Size of each chunk of a multipart upload. Files bigger than SIZE are automatically uploaded as multithreaded-multipart, smaller files are uploaded using the traditional method. SIZE is in Mega-Bytes, default chunk size is %defaultMB, minimum allowed chunk size is 5MB, maximum is 5GB.")

    optparser.add_option(      "--list-md5", dest="list_md5", action="store_true", help="Include MD5 sums in bucket listings (only for 'ls' command).")
    optparser.add_option("-H", "--human-readable-sizes", dest="human_readable_sizes", action="store_true", help="Print sizes in human readable form (eg 1kB instead of 1234).")

    optparser.add_option(      "--ws-index", dest="website_index", action="store", help="Name of error-document (only for [ws-create] command)")
    optparser.add_option(      "--ws-error", dest="website_error", action="store", help="Name of index-document (only for [ws-create] command)")

    optparser.add_option(      "--progress", dest="progress_meter", action="store_true", help="Display progress meter (default on TTY).")
    optparser.add_option(      "--no-progress", dest="progress_meter", action="store_false", help="Don't display progress meter (default on non-TTY).")
    optparser.add_option(      "--enable", dest="enable", action="store_true", help="Enable given CloudFront distribution (only for [cfmodify] command)")
    optparser.add_option(      "--disable", dest="enable", action="store_false", help="Enable given CloudFront distribution (only for [cfmodify] command)")
    optparser.add_option(      "--cf-invalidate", dest="invalidate_on_cf", action="store_true", help="Invalidate the uploaded filed in CloudFront. Also see [cfinval] command.")
    # joseprio: adding options to invalidate the default index and the default
    # index root
    optparser.add_option(      "--cf-invalidate-default-index", dest="invalidate_default_index_on_cf", action="store_true", help="When using Custom Origin and S3 static website, invalidate the default index file.")
    optparser.add_option(      "--cf-no-invalidate-default-index-root", dest="invalidate_default_index_root_on_cf", action="store_false", help="When using Custom Origin and S3 static website, don't invalidate the path to the default index file.")
    optparser.add_option(      "--cf-add-cname", dest="cf_cnames_add", action="append", metavar="CNAME", help="Add given CNAME to a CloudFront distribution (only for [cfcreate] and [cfmodify] commands)")
    optparser.add_option(      "--cf-remove-cname", dest="cf_cnames_remove", action="append", metavar="CNAME", help="Remove given CNAME from a CloudFront distribution (only for [cfmodify] command)")
    optparser.add_option(      "--cf-comment", dest="cf_comment", action="store", metavar="COMMENT", help="Set COMMENT for a given CloudFront distribution (only for [cfcreate] and [cfmodify] commands)")
    optparser.add_option(      "--cf-default-root-object", dest="cf_default_root_object", action="store", metavar="DEFAULT_ROOT_OBJECT", help="Set the default root object to return when no object is specified in the URL. Use a relative path, i.e. default/index.html instead of /default/index.html or s3://bucket/default/index.html (only for [cfcreate] and [cfmodify] commands)")
    optparser.add_option("-v", "--verbose", dest="verbosity", action="store_const", const=logging.INFO, help="Enable verbose output.")
    optparser.add_option("-d", "--debug", dest="verbosity", action="store_const", const=logging.DEBUG, help="Enable debug output.")
    optparser.add_option(      "--version", dest="show_version", action="store_true", help="Show s3cmd version (%s) and exit." % (PkgInfo.version))
    optparser.add_option("-F", "--follow-symlinks", dest="follow_symlinks", action="store_true", default=False, help="Follow symbolic links as if they are regular files")
    optparser.add_option(      "--cache-file", dest="cache_file", action="store", default="",  metavar="FILE", help="Cache FILE containing local source MD5 values")

    optparser.set_usage(optparser.usage + " COMMAND [parameters]")
    optparser.set_description('S3cmd is a tool for managing objects in '+
        'Amazon S3 storage. It allows for making and removing '+
        '"buckets" and uploading, downloading and removing '+
        '"objects" from these buckets.')
    optparser.epilog = format_commands(optparser.get_prog_name(), commands_list)
    optparser.epilog += ("\nFor more informations see the progect homepage:\n%s\n" % PkgInfo.url)
    optparser.epilog += ("\nConsider a donation if you have found s3cmd useful:\n%s/donate\n" % PkgInfo.url)

    (options, args) = optparser.parse_args()

    ## Some mucking with logging levels to enable
    ## debugging/verbose output for config file parser on request
    logging.basicConfig(level=options.verbosity,
                        format='%(levelname)s: %(message)s',
                        stream = sys.stderr)

    if options.show_version:
        output(u"s3cmd version %s" % PkgInfo.version)
        sys.exit(0)

    ## Now finally parse the config file
    if not options.config:
        error(u"Can't find a config file. Please use --config option.")
        sys.exit(1)

    try:
        cfg = Config(options.config)
    except IOError, e:
        if options.run_configure:
            cfg = Config()
        else:
            error(u"%s: %s"  % (options.config, e.strerror))
            error(u"Configuration file not available.")
            error(u"Consider using --configure parameter to create one.")
            sys.exit(1)

    ## And again some logging level adjustments
    ## according to configfile and command line parameters
    if options.verbosity != default_verbosity:
        cfg.verbosity = options.verbosity
    logging.root.setLevel(cfg.verbosity)

    ## Default to --progress on TTY devices, --no-progress elsewhere
    ## Can be overriden by actual --(no-)progress parameter
    cfg.update_option('progress_meter', sys.stdout.isatty())

    ## Unsupported features on Win32 platform
    if os.name == "nt":
        if cfg.preserve_attrs:
            error(u"Option --preserve is not yet supported on MS Windows platform. Assuming --no-preserve.")
            cfg.preserve_attrs = False
        if cfg.progress_meter:
            error(u"Option --progress is not yet supported on MS Windows platform. Assuming --no-progress.")
            cfg.progress_meter = False

    ## Pre-process --add-header's and put them to Config.extra_headers SortedDict()
    if options.add_header:
        for hdr in options.add_header:
            try:
                key, val = hdr.split(":", 1)
            except ValueError:
                raise ParameterError("Invalid header format: %s" % hdr)
            key_inval = re.sub("[a-zA-Z0-9-.]", "", key)
            if key_inval:
                key_inval = key_inval.replace(" ", "<space>")
                key_inval = key_inval.replace("\t", "<tab>")
                raise ParameterError("Invalid character(s) in header name '%s': \"%s\"" % (key, key_inval))
            debug(u"Updating Config.Config extra_headers[%s] -> %s" % (key.strip(), val.strip()))
            cfg.extra_headers[key.strip()] = val.strip()

    ## --acl-grant/--acl-revoke arguments are pre-parsed by OptionS3ACL()
    if options.acl_grants:
        for grant in options.acl_grants:
            cfg.acl_grants.append(grant)

    if options.acl_revokes:
        for grant in options.acl_revokes:
            cfg.acl_revokes.append(grant)

    ## Process --(no-)check-md5
    if options.check_md5 == False:
        try:
            cfg.sync_checks.remove("md5")
        except Exception:
            pass
    if options.check_md5 == True and cfg.sync_checks.count("md5") == 0:
        cfg.sync_checks.append("md5")

    ## Update Config with other parameters
    for option in cfg.option_list():
        try:
            if getattr(options, option) != None:
                debug(u"Updating Config.Config %s -> %s" % (option, getattr(options, option)))
                cfg.update_option(option, getattr(options, option))
        except AttributeError:
            ## Some Config() options are not settable from command line
            pass

    ## Special handling for tri-state options (True, False, None)
    cfg.update_option("enable", options.enable)
    cfg.update_option("acl_public", options.acl_public)

    ## Check multipart chunk constraints
    if cfg.multipart_chunk_size_mb < MultiPartUpload.MIN_CHUNK_SIZE_MB:
        raise ParameterError("Chunk size %d MB is too small, must be >= %d MB. Please adjust --multipart-chunk-size-mb" % (cfg.multipart_chunk_size_mb, MultiPartUpload.MIN_CHUNK_SIZE_MB))
    if cfg.multipart_chunk_size_mb > MultiPartUpload.MAX_CHUNK_SIZE_MB:
        raise ParameterError("Chunk size %d MB is too large, must be <= %d MB. Please adjust --multipart-chunk-size-mb" % (cfg.multipart_chunk_size_mb, MultiPartUpload.MAX_CHUNK_SIZE_MB))

    ## CloudFront's cf_enable and Config's enable share the same --enable switch
    options.cf_enable = options.enable

    ## CloudFront's cf_logging and Config's log_target_prefix share the same --log-target-prefix switch
    options.cf_logging = options.log_target_prefix

    ## Update CloudFront options if some were set
    for option in CfCmd.options.option_list():
        try:
            if getattr(options, option) != None:
                debug(u"Updating CloudFront.Cmd %s -> %s" % (option, getattr(options, option)))
                CfCmd.options.update_option(option, getattr(options, option))
        except AttributeError:
            ## Some CloudFront.Cmd.Options() options are not settable from command line
            pass

    if options.additional_destinations:
        cfg.additional_destinations = options.additional_destinations

    ## Set output and filesystem encoding for printing out filenames.
    sys.stdout = codecs.getwriter(cfg.encoding)(sys.stdout, "replace")
    sys.stderr = codecs.getwriter(cfg.encoding)(sys.stderr, "replace")

    ## Process --exclude and --exclude-from
    patterns_list, patterns_textual = process_patterns(options.exclude, options.exclude_from, is_glob = True, option_txt = "exclude")
    cfg.exclude.extend(patterns_list)
    cfg.debug_exclude.update(patterns_textual)

    ## Process --rexclude and --rexclude-from
    patterns_list, patterns_textual = process_patterns(options.rexclude, options.rexclude_from, is_glob = False, option_txt = "rexclude")
    cfg.exclude.extend(patterns_list)
    cfg.debug_exclude.update(patterns_textual)

    ## Process --include and --include-from
    patterns_list, patterns_textual = process_patterns(options.include, options.include_from, is_glob = True, option_txt = "include")
    cfg.include.extend(patterns_list)
    cfg.debug_include.update(patterns_textual)

    ## Process --rinclude and --rinclude-from
    patterns_list, patterns_textual = process_patterns(options.rinclude, options.rinclude_from, is_glob = False, option_txt = "rinclude")
    cfg.include.extend(patterns_list)
    cfg.debug_include.update(patterns_textual)

    ## Set socket read()/write() timeout
    socket.setdefaulttimeout(cfg.socket_timeout)

    if cfg.encrypt and cfg.gpg_passphrase == "":
        error(u"Encryption requested but no passphrase set in config file.")
        error(u"Please re-run 's3cmd --configure' and supply it.")
        sys.exit(1)

    if options.dump_config:
        cfg.dump_config(sys.stdout)
        sys.exit(0)

    if options.run_configure:
        # 'args' may contain the test-bucket URI
        run_configure(options.config, args)
        sys.exit(0)

    if len(args) < 1:
        error(u"Missing command. Please run with --help for more information.")
        sys.exit(1)

    ## Unicodise all remaining arguments:
    args = [unicodise(arg) for arg in args]

    command = args.pop(0)
    try:
        debug(u"Command: %s" % commands[command]["cmd"])
        ## We must do this lookup in extra step to
        ## avoid catching all KeyError exceptions
        ## from inner functions.
        cmd_func = commands[command]["func"]
    except KeyError, e:
        error(u"Invalid command: %s" % e)
        sys.exit(1)

    if len(args) < commands[command]["argc"]:
        error(u"Not enough paramters for command '%s'" % command)
        sys.exit(1)

    try:
        cmd_func(args)
    except S3Error, e:
        error(u"S3 error: %s" % e)
        sys.exit(1)

def report_exception(e):
        sys.stderr.write("""
!!!!!!!!!!!!!!!!!!!!!!!!!!!!!!!!!!!!!!!!!
    An unexpected error has occurred.
  Please report the following lines to:
   s3tools-bugs@lists.sourceforge.net
!!!!!!!!!!!!!!!!!!!!!!!!!!!!!!!!!!!!!!!!!

""")
        tb = traceback.format_exc(sys.exc_info())
        e_class = str(e.__class__)
        e_class = e_class[e_class.rfind(".")+1 : -2]
        sys.stderr.write(u"Problem: %s: %s\n" % (e_class, e))
        try:
            sys.stderr.write("S3cmd:   %s\n" % PkgInfo.version)
        except NameError:
            sys.stderr.write("S3cmd:   unknown version. Module import problem?\n")
        sys.stderr.write("\n")
        sys.stderr.write(unicode(tb, errors="replace"))

        if type(e) == ImportError:
            sys.stderr.write("\n")
            sys.stderr.write("Your sys.path contains these entries:\n")
            for path in sys.path:
                sys.stderr.write(u"\t%s\n" % path)
            sys.stderr.write("Now the question is where have the s3cmd modules been installed?\n")

        sys.stderr.write("""
!!!!!!!!!!!!!!!!!!!!!!!!!!!!!!!!!!!!!!!!!
    An unexpected error has occurred.
    Please report the above lines to:
   s3tools-bugs@lists.sourceforge.net
!!!!!!!!!!!!!!!!!!!!!!!!!!!!!!!!!!!!!!!!!
""")

if __name__ == '__main__':
    try:
        ## Our modules
        ## Keep them in try/except block to
        ## detect any syntax errors in there
        from S3.Exceptions import *
        from S3 import PkgInfo
        from S3.S3 import S3
        from S3.Config import Config
        from S3.SortedDict import SortedDict
        from S3.S3Uri import S3Uri
        from S3 import Utils
        from S3.Utils import *
        from S3.Progress import Progress
        from S3.CloudFront import Cmd as CfCmd
        from S3.CloudFront import CloudFront
        from S3.FileLists import *
        from S3.MultiPart import MultiPartUpload

        main()
        sys.exit(0)

    except ImportError, e:
        report_exception(e)
        sys.exit(1)

    except ParameterError, e:
        error(u"Parameter problem: %s" % e)
        sys.exit(1)

    except SystemExit, e:
        sys.exit(e.code)

    except KeyboardInterrupt:
        sys.stderr.write("See ya!\n")
        sys.exit(1)

    except Exception, e:
        report_exception(e)
        sys.exit(1)

# vim:et:ts=4:sts=4:ai<|MERGE_RESOLUTION|>--- conflicted
+++ resolved
@@ -1066,17 +1066,6 @@
         else:
             info(outstr)
 
-        if cfg.invalidate_on_cf:
-            if len(uploaded_objects_list) == 0:
-                info("Nothing to invalidate in CloudFront")
-            else:
-                # 'uri' from the last iteration is still valid at this point
-                cf = CloudFront(cfg)
-                result = cf.InvalidateObjects(uri, uploaded_objects_list)
-                if result['status'] == 201:
-                    output("Created invalidation request for %d paths" % len(uploaded_objects_list))
-                    output("Check progress with: s3cmd cfinvalinfo cf://%s/%s" % (result['dist_id'], result['request_id']))
-
         return
 
     # main execution
@@ -1139,8 +1128,6 @@
     else:
         _parent()
 
-<<<<<<< HEAD
-=======
     if cfg.invalidate_on_cf:
         if len(uploaded_objects_list) == 0:
             info("Nothing to invalidate in CloudFront")
@@ -1162,7 +1149,6 @@
             if result['status'] == 201:
                 output("Created invalidation request for %d paths" % len(uploaded_objects_list))
                 output("Check progress with: s3cmd cfinvalinfo cf://%s/%s" % (result['dist_id'], result['request_id']))
->>>>>>> e364d9f3
 
 def cmd_sync(args):
     if (len(args) < 2):
