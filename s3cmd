--- conflicted
+++ resolved
@@ -23,12 +23,9 @@
 import subprocess
 import htmlentitydefs
 import socket
-<<<<<<< HEAD
 import shutil
 import tempfile
-=======
 import S3.Exceptions
->>>>>>> ff6e561b
 
 from copy import copy
 from optparse import OptionParser, Option, OptionValueError, IndentedHelpFormatter
