--- conflicted
+++ resolved
@@ -1605,12 +1605,9 @@
     {"cmd":"cp", "label":"Copy object", "param":"s3://BUCKET1/OBJECT1 s3://BUCKET2[/OBJECT2]", "func":cmd_cp, "argc":2},
     {"cmd":"mv", "label":"Move object", "param":"s3://BUCKET1/OBJECT1 s3://BUCKET2[/OBJECT2]", "func":cmd_mv, "argc":2},
     {"cmd":"setacl", "label":"Modify Access control list for Bucket or Files", "param":"s3://BUCKET[/OBJECT]", "func":cmd_setacl, "argc":1},
-<<<<<<< HEAD
     {"cmd":"setpolicy", "label":"Update Bucket Policy", "param":"FILE s3://BUCKET", "func":cmd_setpolicy, "argc":2},
     {"cmd":"delpolicy", "label":"Delete Bucket Policy", "param":"s3://BUCKET", "func":cmd_delpolicy, "argc":1},
-=======
-    {"cmd":"setpolicy", "label":"Set an access policy for a bucket", "param":"s3://BUCKET POLICY_STRING", "func":cmd_setpolicy, "argc":2},
->>>>>>> 8bcfe315
+
     {"cmd":"accesslog", "label":"Enable/disable bucket access logging", "param":"s3://BUCKET", "func":cmd_accesslog, "argc":1},
     {"cmd":"sign", "label":"Sign arbitrary string using the secret key", "param":"STRING-TO-SIGN", "func":cmd_sign, "argc":1},
     {"cmd":"signurl", "label":"Sign an S3 URL to provide limited public access with expiry", "param":"s3://BUCKET/OBJECT expiry_epoch", "func":cmd_signurl, "argc":2},
