#!/usr/bin/env python

## --------------------------------------------------------------------
## s3cmd - S3 client
##
## Authors   : Michal Ludvig and contributors
## Copyright : TGRMN Software - http://www.tgrmn.com - and contributors
## Website   : http://s3tools.org
## License   : GPL Version 2
## --------------------------------------------------------------------
## This program is free software; you can redistribute it and/or modify
## it under the terms of the GNU General Public License as published by
## the Free Software Foundation; either version 2 of the License, or
## (at your option) any later version.
## This program is distributed in the hope that it will be useful,
## but WITHOUT ANY WARRANTY; without even the implied warranty of
## MERCHANTABILITY or FITNESS FOR A PARTICULAR PURPOSE.  See the
## GNU General Public License for more details.
## --------------------------------------------------------------------

import sys

if float("%d.%d" %(sys.version_info[0], sys.version_info[1])) < 2.4:
    sys.stderr.write(u"ERROR: Python 2.4 or higher required, sorry.\n")
    sys.exit(EX_OSFILE)

import logging
import time
import os
import re
import errno
import glob
import traceback
import codecs
import locale
import subprocess
import htmlentitydefs
import socket
import shutil
import tempfile

from copy import copy
from optparse import OptionParser, Option, OptionValueError, IndentedHelpFormatter
from logging import debug, info, warning, error
from distutils.spawn import find_executable

def output(message):
    sys.stdout.write(message + "\n")
    sys.stdout.flush()

def check_args_type(args, type, verbose_type):
    for arg in args:
        if S3Uri(arg).type != type:
            raise ParameterError("Expecting %s instead of '%s'" % (verbose_type, arg))

def cmd_du(args):
    s3 = S3(Config())
    if len(args) > 0:
        uri = S3Uri(args[0])
        if uri.type == "s3" and uri.has_bucket():
            subcmd_bucket_usage(s3, uri)
            return EX_OK
    subcmd_bucket_usage_all(s3)
    return EX_OK

def subcmd_bucket_usage_all(s3):
    """
    Returns: sum of bucket sizes as integer
    Raises: S3Error
    """
    response = s3.list_all_buckets()

    buckets_size = 0
    for bucket in response["list"]:
        size = subcmd_bucket_usage(s3, S3Uri("s3://" + bucket["Name"]))
        if size != None:
            buckets_size += size
    total_size, size_coeff = formatSize(buckets_size, Config().human_readable_sizes)
    total_size_str = str(total_size) + size_coeff
    output(u"".rjust(8, "-"))
    output(u"%s Total" % (total_size_str.ljust(8)))
    return size

def subcmd_bucket_usage(s3, uri):
    """
    Returns: bucket size as integer
    Raises: S3Error
    """

    bucket = uri.bucket()
    object = uri.object()

    if object.endswith('*'):
        object = object[:-1]

    bucket_size = 0
    # iterate and store directories to traverse, while summing objects:
    dirs = [object]
    while dirs:
        try:
            response = s3.bucket_list(bucket, prefix=dirs.pop())
        except S3Error, e:
            if S3.codes.has_key(e.info["Code"]):
                error(S3.codes[e.info["Code"]] % bucket)
            raise

        # objects in the current scope:
        for obj in response["list"]:
            bucket_size += int(obj["Size"])

        # directories found in current scope:
        for obj in response["common_prefixes"]:
            dirs.append(obj["Prefix"])

    total_size, size_coeff = formatSize(bucket_size, Config().human_readable_sizes)
    total_size_str = str(total_size) + size_coeff
    output(u"%s %s" % (total_size_str.ljust(8), uri))
    return bucket_size

def cmd_ls(args):
    s3 = S3(Config())
    if len(args) > 0:
        uri = S3Uri(args[0])
        if uri.type == "s3" and uri.has_bucket():
            subcmd_bucket_list(s3, uri)
            return EX_OK
    subcmd_buckets_list_all(s3)
    return EX_OK

def cmd_buckets_list_all_all(args):
    s3 = S3(Config())

    response = s3.list_all_buckets()

    for bucket in response["list"]:
        subcmd_bucket_list(s3, S3Uri("s3://" + bucket["Name"]))
        output(u"")
    return EX_OK

def subcmd_buckets_list_all(s3):
    response = s3.list_all_buckets()
    for bucket in response["list"]:
        output(u"%s  s3://%s" % (
            formatDateTime(bucket["CreationDate"]),
            bucket["Name"],
            ))

def subcmd_bucket_list(s3, uri):
    bucket = uri.bucket()
    prefix = uri.object()

    debug(u"Bucket 's3://%s':" % bucket)
    if prefix.endswith('*'):
        prefix = prefix[:-1]
    try:
        response = s3.bucket_list(bucket, prefix = prefix)
    except S3Error, e:
        if S3.codes.has_key(e.info["Code"]):
            error(S3.codes[e.info["Code"]] % bucket)
        raise

    if cfg.list_md5:
        format_string = u"%(timestamp)16s %(size)9s%(coeff)1s  %(md5)32s  %(uri)s"
    else:
        format_string = u"%(timestamp)16s %(size)9s%(coeff)1s  %(uri)s"

    for prefix in response['common_prefixes']:
        output(format_string % {
            "timestamp": "",
            "size": "DIR",
            "coeff": "",
            "md5": "",
            "uri": uri.compose_uri(bucket, prefix["Prefix"])})

    for object in response["list"]:
        md5 = object['ETag'].strip('"')
        if cfg.list_md5:
            if md5.find('-') >= 0: # need to get md5 from the object
                object_uri = uri.compose_uri(bucket, object["Key"])
                info_response = s3.object_info(S3Uri(object_uri))
                try:
                    md5 = info_response['s3cmd-attrs']['md5']
                except KeyError:
                    pass

        size, size_coeff = formatSize(object["Size"], Config().human_readable_sizes)
        output(format_string % {
            "timestamp": formatDateTime(object["LastModified"]),
            "size" : str(size),
            "coeff": size_coeff,
            "md5" : md5,
            "uri": uri.compose_uri(bucket, object["Key"]),
            })

def cmd_bucket_create(args):
    s3 = S3(Config())
    for arg in args:
        uri = S3Uri(arg)
        if not uri.type == "s3" or not uri.has_bucket() or uri.has_object():
            raise ParameterError("Expecting S3 URI with just the bucket name set instead of '%s'" % arg)
        try:
            response = s3.bucket_create(uri.bucket(), cfg.bucket_location)
            output(u"Bucket '%s' created" % uri.uri())
        except S3Error, e:
            if S3.codes.has_key(e.info["Code"]):
                error(S3.codes[e.info["Code"]] % uri.bucket())
            raise
    return EX_OK

def cmd_website_info(args):
    s3 = S3(Config())
    for arg in args:
        uri = S3Uri(arg)
        if not uri.type == "s3" or not uri.has_bucket() or uri.has_object():
            raise ParameterError("Expecting S3 URI with just the bucket name set instead of '%s'" % arg)
        try:
            response = s3.website_info(uri, cfg.bucket_location)
            if response:
                output(u"Bucket %s: Website configuration" % uri.uri())
                output(u"Website endpoint: %s" % response['website_endpoint'])
                output(u"Index document:   %s" % response['index_document'])
                output(u"Error document:   %s" % response['error_document'])
            else:
                output(u"Bucket %s: Unable to receive website configuration." % (uri.uri()))
        except S3Error, e:
            if S3.codes.has_key(e.info["Code"]):
                error(S3.codes[e.info["Code"]] % uri.bucket())
            raise
    return EX_OK

def cmd_website_create(args):
    s3 = S3(Config())
    for arg in args:
        uri = S3Uri(arg)
        if not uri.type == "s3" or not uri.has_bucket() or uri.has_object():
            raise ParameterError("Expecting S3 URI with just the bucket name set instead of '%s'" % arg)
        try:
            response = s3.website_create(uri, cfg.bucket_location)
            output(u"Bucket '%s': website configuration created." % (uri.uri()))
        except S3Error, e:
            if S3.codes.has_key(e.info["Code"]):
                error(S3.codes[e.info["Code"]] % uri.bucket())
            raise
    return EX_OK

def cmd_website_delete(args):
    s3 = S3(Config())
    for arg in args:
        uri = S3Uri(arg)
        if not uri.type == "s3" or not uri.has_bucket() or uri.has_object():
            raise ParameterError("Expecting S3 URI with just the bucket name set instead of '%s'" % arg)
        try:
            response = s3.website_delete(uri, cfg.bucket_location)
            output(u"Bucket '%s': website configuration deleted." % (uri.uri()))
        except S3Error, e:
            if S3.codes.has_key(e.info["Code"]):
                error(S3.codes[e.info["Code"]] % uri.bucket())
            raise
    return EX_OK

def cmd_expiration_set(args):
    s3 = S3(Config())
    for arg in args:
        uri = S3Uri(arg)
        if not uri.type == "s3" or not uri.has_bucket() or uri.has_object():
            raise ParameterError("Expecting S3 URI with just the bucket name set instead of '%s'" % arg)
        try:
            response = s3.expiration_set(uri, cfg.bucket_location)
            if response["status"] is 200:
                output(u"Bucket '%s': expiration configuration is set." % (uri.uri()))
            elif response["status"] is 204:
                output(u"Bucket '%s': expiration configuration is deleted." % (uri.uri()))
        except S3Error, e:
            if S3.codes.has_key(e.info["Code"]):
                error(S3.codes[e.info["Code"]] % uri.bucket())
            raise
    return EX_OK

def cmd_bucket_delete(args):
    def _bucket_delete_one(uri):
        try:
            response = s3.bucket_delete(uri.bucket())
            output(u"Bucket '%s' removed" % uri.uri())
        except S3Error, e:
            if e.info['Code'] == 'NoSuchBucket':
                if cfg.force:
                    return EX_OK
                else:
                    return EX_USAGE
            if e.info['Code'] == 'BucketNotEmpty' and (cfg.force or cfg.recursive):
                warning(u"Bucket is not empty. Removing all the objects from it first. This may take some time...")
                rc = subcmd_batch_del(uri_str = uri.uri())
                if rc == EX_OK:
                    return _bucket_delete_one(uri)
                else:
                    output(u"Bucket was not removed")
            elif S3.codes.has_key(e.info["Code"]):
                error(S3.codes[e.info["Code"]] % uri.bucket())
            raise
        return EX_OK

    s3 = S3(Config())
    for arg in args:
        uri = S3Uri(arg)
        if not uri.type == "s3" or not uri.has_bucket() or uri.has_object():
            raise ParameterError("Expecting S3 URI with just the bucket name set instead of '%s'" % arg)
        rc = _bucket_delete_one(uri)
        if rc != EX_OK:
            return rc
    return EX_OK

def cmd_object_put(args):
    cfg = Config()
    s3 = S3(cfg)

    if len(args) == 0:
        raise ParameterError("Nothing to upload. Expecting a local file or directory and a S3 URI destination.")

    ## Normalize URI to convert s3://bkt to s3://bkt/ (trailing slash)
    destination_base_uri = S3Uri(args.pop())
    if destination_base_uri.type != 's3':
        raise ParameterError("Destination must be S3Uri. Got: %s" % destination_base_uri)
    destination_base = unicode(destination_base_uri)

    if len(args) == 0:
        raise ParameterError("Nothing to upload. Expecting a local file or directory.")

    local_list, single_file_local, exclude_list = fetch_local_list(args, is_src = True)

    local_count = len(local_list)

    info(u"Summary: %d local files to upload" % local_count)

    if local_count > 0:
        if not single_file_local and '-' in local_list.keys():
            raise ParameterError("Cannot specify multiple local files if uploading from '-' (ie stdin)")
        elif single_file_local and local_list.keys()[0] == "-" and destination_base.endswith("/"):
            raise ParameterError("Destination S3 URI must not end with '/' when uploading from stdin.")
        elif not destination_base.endswith("/"):
            if not single_file_local:
                raise ParameterError("Destination S3 URI must end with '/' (ie must refer to a directory on the remote side).")
            local_list[local_list.keys()[0]]['remote_uri'] = unicodise(destination_base)
        else:
            for key in local_list:
                local_list[key]['remote_uri'] = unicodise(destination_base + key)

    if cfg.dry_run:
        for key in exclude_list:
            output(u"exclude: %s" % unicodise(key))
        for key in local_list:
            if key != "-":
                nicekey = local_list[key]['full_name_unicode']
            else:
                nicekey = "<stdin>"
            output(u"upload: %s -> %s" % (nicekey, local_list[key]['remote_uri']))

        warning(u"Exiting now because of --dry-run")
        return EX_OK

    seq = 0
    for key in local_list:
        seq += 1

        uri_final = S3Uri(local_list[key]['remote_uri'])

        extra_headers = copy(cfg.extra_headers)
        full_name_orig = local_list[key]['full_name']
        full_name = full_name_orig
        seq_label = "[%d of %d]" % (seq, local_count)
        if Config().encrypt:
            gpg_exitcode, full_name, extra_headers["x-amz-meta-s3tools-gpgenc"] = gpg_encrypt(full_name_orig)
        if cfg.preserve_attrs or local_list[key]['size'] > (cfg.multipart_chunk_size_mb * 1024 * 1024):
            attr_header = _build_attr_header(local_list, key)
            debug(u"attr_header: %s" % attr_header)
            extra_headers.update(attr_header)
        try:
            response = s3.object_put(full_name, uri_final, extra_headers, extra_label = seq_label)
        except S3UploadError, e:
            error(u"Upload of '%s' failed too many times. Skipping that file." % full_name_orig)
            continue
        except InvalidFileError, e:
            warning(u"File can not be uploaded: %s" % e)
            continue
        if response is not None:
            speed_fmt = formatSize(response["speed"], human_readable = True, floating_point = True)
            if not Config().progress_meter:
                output(u"File '%s' stored as '%s' (%d bytes in %0.1f seconds, %0.2f %sB/s) %s" %
                       (unicodise(full_name_orig), uri_final, response["size"], response["elapsed"],
                        speed_fmt[0], speed_fmt[1], seq_label))
        if Config().acl_public:
            output(u"Public URL of the object is: %s" %
                   (uri_final.public_url()))
        if Config().encrypt and full_name != full_name_orig:
            debug(u"Removing temporary encrypted file: %s" % unicodise(full_name))
            os.remove(full_name)
    return EX_OK

def cmd_object_get(args):
    cfg = Config()
    s3 = S3(cfg)

    ## Check arguments:
    ## if not --recursive:
    ##   - first N arguments must be S3Uri
    ##   - if the last one is S3 make current dir the destination_base
    ##   - if the last one is a directory:
    ##       - take all 'basenames' of the remote objects and
    ##         make the destination name be 'destination_base'+'basename'
    ##   - if the last one is a file or not existing:
    ##       - if the number of sources (N, above) == 1 treat it
    ##         as a filename and save the object there.
    ##       - if there's more sources -> Error
    ## if --recursive:
    ##   - first N arguments must be S3Uri
    ##       - for each Uri get a list of remote objects with that Uri as a prefix
    ##       - apply exclude/include rules
    ##       - each list item will have MD5sum, Timestamp and pointer to S3Uri
    ##         used as a prefix.
    ##   - the last arg may be '-' (stdout)
    ##   - the last arg may be a local directory - destination_base
    ##   - if the last one is S3 make current dir the destination_base
    ##   - if the last one doesn't exist check remote list:
    ##       - if there is only one item and its_prefix==its_name
    ##         download that item to the name given in last arg.
    ##       - if there are more remote items use the last arg as a destination_base
    ##         and try to create the directory (incl. all parents).
    ##
    ## In both cases we end up with a list mapping remote object names (keys) to local file names.

    ## Each item will be a dict with the following attributes
    # {'remote_uri', 'local_filename'}
    download_list = []

    if len(args) == 0:
        raise ParameterError("Nothing to download. Expecting S3 URI.")

    if S3Uri(args[-1]).type == 'file':
        destination_base = args.pop()
    else:
        destination_base = "."

    if len(args) == 0:
        raise ParameterError("Nothing to download. Expecting S3 URI.")

    remote_list, exclude_list = fetch_remote_list(args, require_attribs = False)

    remote_count = len(remote_list)

    info(u"Summary: %d remote files to download" % remote_count)

    if remote_count > 0:
        if destination_base == "-":
            ## stdout is ok for multiple remote files!
            for key in remote_list:
                remote_list[key]['local_filename'] = "-"
        elif not os.path.isdir(destination_base):
            ## We were either given a file name (existing or not)
            if remote_count > 1:
                raise ParameterError("Destination must be a directory or stdout when downloading multiple sources.")
            remote_list[remote_list.keys()[0]]['local_filename'] = deunicodise(destination_base)
        elif os.path.isdir(destination_base):
            if destination_base[-1] != os.path.sep:
                destination_base += os.path.sep
            for key in remote_list:
                remote_list[key]['local_filename'] = destination_base + key
        else:
            raise InternalError("WTF? Is it a dir or not? -- %s" % destination_base)

    if cfg.dry_run:
        for key in exclude_list:
            output(u"exclude: %s" % unicodise(key))
        for key in remote_list:
            output(u"download: %s -> %s" % (remote_list[key]['object_uri_str'], remote_list[key]['local_filename']))

        warning(u"Exiting now because of --dry-run")
        return EX_OK

    seq = 0
    for key in remote_list:
        seq += 1
        item = remote_list[key]
        uri = S3Uri(item['object_uri_str'])
        ## Encode / Decode destination with "replace" to make sure it's compatible with current encoding
        destination = unicodise_safe(item['local_filename'])
        seq_label = "[%d of %d]" % (seq, remote_count)

        start_position = 0

        if destination == "-":
            ## stdout
            dst_stream = sys.__stdout__
            file_exists = True
        else:
            ## File
            try:
                file_exists = os.path.exists(destination)
                try:
                    dst_stream = open(destination, "ab")
                except IOError, e:
                    if e.errno == errno.ENOENT:
                        basename = destination[:destination.rindex(os.path.sep)]
                        info(u"Creating directory: %s" % basename)
                        os.makedirs(basename)
                        dst_stream = open(destination, "ab")
                    else:
                        raise
                if file_exists:
                    if Config().get_continue:
                        start_position = dst_stream.tell()
                    elif Config().force:
                        start_position = 0L
                        dst_stream.seek(0L)
                        dst_stream.truncate()
                    elif Config().skip_existing:
                        info(u"Skipping over existing file: %s" % (destination))
                        continue
                    else:
                        dst_stream.close()
                        raise ParameterError(u"File %s already exists. Use either of --force / --continue / --skip-existing or give it a new name." % destination)
            except IOError, e:
                error(u"Skipping %s: %s" % (destination, e.strerror))
                continue
        try:
            response = s3.object_get(uri, dst_stream, start_position = start_position, extra_label = seq_label)
        except S3DownloadError, e:
            error(u"%s: Skipping that file.  This is usually a transient error, please try again later." % e)
            if not file_exists: # Delete, only if file didn't exist before!
                debug(u"object_get failed for '%s', deleting..." % (destination,))
                os.unlink(destination)
            continue
        except S3Error, e:
            if not file_exists: # Delete, only if file didn't exist before!
                debug(u"object_get failed for '%s', deleting..." % (destination,))
                os.unlink(destination)
            raise

        if response["headers"].has_key("x-amz-meta-s3tools-gpgenc"):
            gpg_decrypt(destination, response["headers"]["x-amz-meta-s3tools-gpgenc"])
            response["size"] = os.stat(destination)[6]
        if response["headers"].has_key("last-modified") and destination != "-":
            last_modified = time.mktime(time.strptime(response["headers"]["last-modified"], "%a, %d %b %Y %H:%M:%S GMT"))
            os.utime(destination, (last_modified, last_modified))
            debug("set mtime to %s" % last_modified)
        if not Config().progress_meter and destination != "-":
            speed_fmt = formatSize(response["speed"], human_readable = True, floating_point = True)
            output(u"File %s saved as '%s' (%d bytes in %0.1f seconds, %0.2f %sB/s)" %
                (uri, destination, response["size"], response["elapsed"], speed_fmt[0], speed_fmt[1]))
        if Config().delete_after_fetch:
            s3.object_delete(uri)
            output(u"File %s removed after fetch" % (uri))
    return EX_OK

def cmd_object_del(args):
    recursive = Config().recursive
    for uri_str in args:
        uri = S3Uri(uri_str)
        if uri.type != "s3":
            raise ParameterError("Expecting S3 URI instead of '%s'" % uri_str)
        if not uri.has_object():
            if recursive and not Config().force:
                raise ParameterError("Please use --force to delete ALL contents of %s" % uri_str)
            elif not recursive:
                raise ParameterError("File name required, not only the bucket name. Alternatively use --recursive")

        if not recursive:
            rc = subcmd_object_del_uri(uri_str)
        else:
            rc = subcmd_batch_del(uri_str = uri_str)
        if not rc:
            return rc
    return EX_OK

def subcmd_batch_del(uri_str = None, bucket = None, remote_list = None):
    """
    Returns: EX_OK
    Raises: ValueError
    """

    def _batch_del(remote_list):
        s3 = S3(cfg)
        to_delete = remote_list[:1000]
        remote_list = remote_list[1000:]
        while len(to_delete):
            debug(u"Batch delete %d, remaining %d" % (len(to_delete), len(remote_list)))
            if not cfg.dry_run:
                response = s3.object_batch_delete(to_delete)
            output('\n'.join((u"File %s deleted" % to_delete[p]['object_uri_str']) for p in to_delete))
            to_delete = remote_list[:1000]
            remote_list = remote_list[1000:]

    if remote_list is not None and len(remote_list) == 0:
        return False

    if len([item for item in [uri_str, bucket, remote_list] if item]) != 1:
        raise ValueError("One and only one of 'uri_str', 'bucket', 'remote_list' can be specified.")

    if bucket: # bucket specified
        uri_str = "s3://%s" % bucket
    if remote_list is None: # uri_str specified
        remote_list, exclude_list = fetch_remote_list(uri_str, require_attribs = False)

    if len(remote_list) == 0:
<<<<<<< HEAD
        debug(u"Remote list is empty.")
        return False
=======
        warning(u"Remote list is empty.")
        return EX_OK
>>>>>>> 01de57ac

    if cfg.max_delete > 0 and len(remote_list) > cfg.max_delete:
        warning(u"delete: maximum requested number of deletes would be exceeded, none performed.")
        return EX_OK

    _batch_del(remote_list)

    if cfg.dry_run:
        warning(u"Exiting now because of --dry-run")
        return EX_OK
    return EX_OK

def subcmd_object_del_uri(uri_str, recursive = None):
    """
    Returns: True if XXX, False if XXX
    Raises: ValueError
    """
    s3 = S3(cfg)

    if recursive is None:
        recursive = cfg.recursive

    remote_list, exclude_list = fetch_remote_list(uri_str, require_attribs = False, recursive = recursive)

    remote_count = len(remote_list)

    info(u"Summary: %d remote files to delete" % remote_count)
    if cfg.max_delete > 0 and remote_count > cfg.max_delete:
        warning(u"delete: maximum requested number of deletes would be exceeded, none performed.")
        return False

    if cfg.dry_run:
        for key in exclude_list:
            output(u"exclude: %s" % unicodise(key))
        for key in remote_list:
            output(u"delete: %s" % remote_list[key]['object_uri_str'])

        warning(u"Exiting now because of --dry-run")
        return True

    for key in remote_list:
        item = remote_list[key]
        response = s3.object_delete(S3Uri(item['object_uri_str']))
        output(u"File %s deleted" % item['object_uri_str'])
    return True

def cmd_object_restore(args):
    s3 = S3(cfg)

    if cfg.restore_days < 1:
        raise ParameterError("You must restore a file for 1 or more days")

    remote_list, exclude_list = fetch_remote_list(args, require_attribs = False, recursive = cfg.recursive)

    remote_count = len(remote_list)

    info(u"Summary: Restoring %d remote files for %d days" % (remote_count, cfg.restore_days))

    if cfg.dry_run:
        for key in exclude_list:
            output(u"exclude: %s" % unicodise(key))
        for key in remote_list:
            output(u"restore: %s" % remote_list[key]['object_uri_str'])

        warning(u"Exiting now because of --dry-run")
        return EX_OK

    for key in remote_list:
        item = remote_list[key]

        uri = S3Uri(item['object_uri_str'])
        if not item['object_uri_str'].endswith("/"):
            response = s3.object_restore(S3Uri(item['object_uri_str']))
            output(u"File %s restoration started" % item['object_uri_str'])
        else:
            debug(u"Skipping directory since only files may be restored")
    return EX_OK


def subcmd_cp_mv(args, process_fce, action_str, message):
    if action_str != 'modify' and len(args) < 2:
        raise ParameterError("Expecting two or more S3 URIs for " + action_str)
    if action_str == 'modify' and len(args) < 1:
        raise ParameterError("Expecting one or more S3 URIs for " + action_str)
    if action_str != 'modify':
        dst_base_uri = S3Uri(args.pop())
    else:
        dst_base_uri = S3Uri(args[-1])

    if dst_base_uri.type != "s3":
        raise ParameterError("Destination must be S3 URI. To download a file use 'get' or 'sync'.")
    destination_base = dst_base_uri.uri()

    remote_list, exclude_list = fetch_remote_list(args, require_attribs = False)

    remote_count = len(remote_list)

    info(u"Summary: %d remote files to %s" % (remote_count, action_str))

    if cfg.recursive:
        if not destination_base.endswith("/"):
            destination_base += "/"
        for key in remote_list:
            remote_list[key]['dest_name'] = destination_base + key
    else:
        for key in remote_list:
            if destination_base.endswith("/"):
                remote_list[key]['dest_name'] = destination_base + key
            else:
                remote_list[key]['dest_name'] = destination_base

    if cfg.dry_run:
        for key in exclude_list:
            output(u"exclude: %s" % unicodise(key))
        for key in remote_list:
            output(u"%s: %s -> %s" % (action_str, remote_list[key]['object_uri_str'], remote_list[key]['dest_name']))

        warning(u"Exiting now because of --dry-run")
        return EX_OK

    seq = 0
    for key in remote_list:
        seq += 1
        seq_label = "[%d of %d]" % (seq, remote_count)

        item = remote_list[key]
        src_uri = S3Uri(item['object_uri_str'])
        dst_uri = S3Uri(item['dest_name'])

        extra_headers = copy(cfg.extra_headers)
        try:
            response = process_fce(src_uri, dst_uri, extra_headers)
            output(message % { "src" : src_uri, "dst" : dst_uri })
            if Config().acl_public:
                info(u"Public URL is: %s" % dst_uri.public_url())
        except S3Error, e:
            if cfg.ignore_failed_copy and e.code == "NoSuchKey":
                warning(u"Key not found %s" % item['object_uri_str'])
            else:
                raise
    return EX_OK

def cmd_cp(args):
    s3 = S3(Config())
    return subcmd_cp_mv(args, s3.object_copy, "copy", u"File %(src)s copied to %(dst)s")

def cmd_modify(args):
    s3 = S3(Config())
    return subcmd_cp_mv(args, s3.object_copy, "modify", u"File %(src)s modified")

def cmd_mv(args):
    s3 = S3(Config())
    return subcmd_cp_mv(args, s3.object_move, "move", u"File %(src)s moved to %(dst)s")

def cmd_info(args):
    s3 = S3(Config())

    while (len(args)):
        uri_arg = args.pop(0)
        uri = S3Uri(uri_arg)
        if uri.type != "s3" or not uri.has_bucket():
            raise ParameterError("Expecting S3 URI instead of '%s'" % uri_arg)

        try:
            if uri.has_object():
                info = s3.object_info(uri)
                output(u"%s (object):" % uri.uri())
                output(u"   File size: %s" % info['headers']['content-length'])
                output(u"   Last mod:  %s" % info['headers']['last-modified'])
                output(u"   MIME type: %s" % info['headers']['content-type'])
                md5 = info['headers']['etag'].strip('"')
                try:
                    md5 = info['s3cmd-attrs']['md5']
                except KeyError:
                    pass
                output(u"   MD5 sum:   %s" % md5)
                if 'x-amz-server-side-encryption' in info['headers']:
                    output(u"   SSE:       %s" % info['headers']['x-amz-server-side-encryption'])
                else:
                    output(u"   SSE:       NONE")

            else:
                info = s3.bucket_info(uri)
                output(u"%s (bucket):" % uri.uri())
                output(u"   Location:  %s" % info['bucket-location'])
                try:
                    expiration = s3.expiration_info(uri, cfg.bucket_location)
                    expiration_desc = "Expiration Rule: "
                    if expiration['prefix'] == "":
                        expiration_desc += "all objects in this bucket "
                    else:
                        expiration_desc += "objects with key prefix '" + expiration['prefix'] + "' "
                    expiration_desc += "will expire in '"
                    if expiration['days']:
                        expiration_desc += expiration['days'] + "' day(s) after creation"
                    elif expiration['date']:
                        expiration_desc += expiration['date'] + "' "
                    output(u"   %s" % expiration_desc)
                except:
                    output(u"   Expiration Rule: none")
            acl = s3.get_acl(uri)
            acl_grant_list = acl.getGrantList()
            try:
                policy = s3.get_policy(uri)
                output(u"   policy: %s" % policy)
            except:
                output(u"   policy: none")

            for grant in acl_grant_list:
                output(u"   ACL:       %s: %s" % (grant['grantee'], grant['permission']))
            if acl.isAnonRead():
                output(u"   URL:       %s" % uri.public_url())

        except S3Error, e:
            if S3.codes.has_key(e.info["Code"]):
                error(S3.codes[e.info["Code"]] % uri.bucket())
            raise
    return EX_OK

def filedicts_to_keys(*args):
    keys = set()
    for a in args:
        keys.update(a.keys())
    keys = list(keys)
    keys.sort()
    return keys

def cmd_sync_remote2remote(args):
    s3 = S3(Config())

    # Normalise s3://uri (e.g. assert trailing slash)
    destination_base = unicode(S3Uri(args[-1]))

    src_list, src_exclude_list = fetch_remote_list(args[:-1], recursive = True, require_attribs = True)
    dst_list, dst_exclude_list = fetch_remote_list(destination_base, recursive = True, require_attribs = True)

    src_count = len(src_list)
    orig_src_count = src_count
    dst_count = len(dst_list)

    info(u"Found %d source files, %d destination files" % (src_count, dst_count))

    src_list, dst_list, update_list, copy_pairs = compare_filelists(src_list, dst_list, src_remote = True, dst_remote = True, delay_updates = cfg.delay_updates)

    src_count = len(src_list)
    update_count = len(update_list)
    dst_count = len(dst_list)

    print(u"Summary: %d source files to copy, %d files at destination to delete" % (src_count, dst_count))

    ### Populate 'target_uri' only if we've got something to sync from src to dst
    for key in src_list:
        src_list[key]['target_uri'] = destination_base + key
    for key in update_list:
        update_list[key]['target_uri'] = destination_base + key

    if cfg.dry_run:
        keys = filedicts_to_keys(src_exclude_list, dst_exclude_list)
        for key in keys:
            output(u"exclude: %s" % unicodise(key))
        if cfg.delete_removed:
            for key in dst_list:
                output(u"delete: %s" % dst_list[key]['object_uri_str'])
        for key in src_list:
            output(u"Sync: %s -> %s" % (src_list[key]['object_uri_str'], src_list[key]['target_uri']))
        warning(u"Exiting now because of --dry-run")
        return EX_OK

    # if there are copy pairs, we can't do delete_before, on the chance
    # we need one of the to-be-deleted files as a copy source.
    if len(copy_pairs) > 0:
        cfg.delete_after = True

    if cfg.delete_removed and orig_src_count == 0 and len(dst_list) and not cfg.force:
        warning(u"delete: cowardly refusing to delete because no source files were found.  Use --force to override.")
        cfg.delete_removed = False

    # Delete items in destination that are not in source
    if cfg.delete_removed and not cfg.delete_after:
        subcmd_batch_del(remote_list = dst_list)

    def _upload(src_list, seq, src_count):
        file_list = src_list.keys()
        file_list.sort()
        for file in file_list:
            seq += 1
            item = src_list[file]
            src_uri = S3Uri(item['object_uri_str'])
            dst_uri = S3Uri(item['target_uri'])
            seq_label = "[%d of %d]" % (seq, src_count)
            extra_headers = copy(cfg.extra_headers)
            try:
                response = s3.object_copy(src_uri, dst_uri, extra_headers)
                output("File %(src)s copied to %(dst)s" % { "src" : src_uri, "dst" : dst_uri })
            except S3Error, e:
                error("File %(src)s could not be copied: %(e)s" % { "src" : src_uri, "e" : e })
        return seq

    # Perform the synchronization of files
    timestamp_start = time.time()
    seq = 0
    seq = _upload(src_list, seq, src_count + update_count)
    seq = _upload(update_list, seq, src_count + update_count)
    n_copied, bytes_saved, failed_copy_files = remote_copy(s3, copy_pairs, destination_base)

    #process files not copied
    debug("Process files that was not remote copied")
    failed_copy_count = len (failed_copy_files)
    for key in failed_copy_files:
        failed_copy_files[key]['target_uri'] = destination_base + key
    seq = _upload(failed_copy_files, seq, failed_copy_count)

    total_elapsed = time.time() - timestamp_start
    if total_elapsed == 0.0:
        total_elapsed = 1.0
    outstr = "Done. Copied %d files in %0.1f seconds, %0.2f files/s" % (seq, total_elapsed, seq/total_elapsed)
    if seq > 0:
        output(outstr)
    else:
        info(outstr)

    # Delete items in destination that are not in source
    if cfg.delete_removed and cfg.delete_after:
        subcmd_batch_del(remote_list = dst_list)
    return EX_OK

def cmd_sync_remote2local(args):
    def _do_deletes(local_list):
        if cfg.max_delete > 0 and len(local_list) > cfg.max_delete:
            warning(u"delete: maximum requested number of deletes would be exceeded, none performed.")
            return
        for key in local_list:
            os.unlink(local_list[key]['full_name'])
            output(u"deleted: %s" % local_list[key]['full_name_unicode'])

    s3 = S3(Config())

    destination_base = args[-1]
    local_list, single_file_local, dst_exclude_list = fetch_local_list(destination_base, is_src = False, recursive = True)
    remote_list, src_exclude_list = fetch_remote_list(args[:-1], recursive = True, require_attribs = True)

    local_count = len(local_list)
    remote_count = len(remote_list)
    orig_remote_count = remote_count

    info(u"Found %d remote files, %d local files" % (remote_count, local_count))

    remote_list, local_list, update_list, copy_pairs = compare_filelists(remote_list, local_list, src_remote = True, dst_remote = False, delay_updates = cfg.delay_updates)

    local_count = len(local_list)
    remote_count = len(remote_list)
    update_count = len(update_list)
    copy_pairs_count = len(copy_pairs)

    info(u"Summary: %d remote files to download, %d local files to delete, %d local files to hardlink" % (remote_count + update_count, local_count, copy_pairs_count))

    def _set_local_filename(remote_list, destination_base):
        if len(remote_list) == 0:
            return
        if not os.path.isdir(destination_base):
            ## We were either given a file name (existing or not) or want STDOUT
            if len(remote_list) > 1:
                raise ParameterError("Destination must be a directory when downloading multiple sources.")
            remote_list[remote_list.keys()[0]]['local_filename'] = deunicodise(destination_base)
        else:
            if destination_base[-1] != os.path.sep:
                destination_base += os.path.sep
            for key in remote_list:
                local_filename = destination_base + key
                if os.path.sep != "/":
                    local_filename = os.path.sep.join(local_filename.split("/"))
                remote_list[key]['local_filename'] = deunicodise(local_filename)

    _set_local_filename(remote_list, destination_base)
    _set_local_filename(update_list, destination_base)

    if cfg.dry_run:
        keys = filedicts_to_keys(src_exclude_list, dst_exclude_list)
        for key in keys:
            output(u"exclude: %s" % unicodise(key))
        if cfg.delete_removed:
            for key in local_list:
                output(u"delete: %s" % local_list[key]['full_name_unicode'])
        for key in remote_list:
            output(u"download: %s -> %s" % (unicodise(remote_list[key]['object_uri_str']), unicodise(remote_list[key]['local_filename'])))
        for key in update_list:
            output(u"download: %s -> %s" % (update_list[key]['object_uri_str'], update_list[key]['local_filename']))

        warning(u"Exiting now because of --dry-run")
        return EX_OK

    # if there are copy pairs, we can't do delete_before, on the chance
    # we need one of the to-be-deleted files as a copy source.
    if len(copy_pairs) > 0:
        cfg.delete_after = True

    if cfg.delete_removed and orig_remote_count == 0 and len(local_list) and not cfg.force:
        warning(u"delete: cowardly refusing to delete because no source files were found.  Use --force to override.")
        cfg.delete_removed = False

    if cfg.delete_removed and not cfg.delete_after:
        _do_deletes(local_list)

    def _download(remote_list, seq, total, total_size, dir_cache):
        original_umask = os.umask(0);
        os.umask(original_umask);
        file_list = remote_list.keys()
        file_list.sort()
        for file in file_list:
            seq += 1
            item = remote_list[file]
            uri = S3Uri(item['object_uri_str'])
            dst_file = item['local_filename']
            is_empty_directory = dst_file.endswith('/')
            seq_label = "[%d of %d]" % (seq, total)
            try:
                dst_dir = os.path.dirname(dst_file)
                if not dir_cache.has_key(dst_dir):
                    dir_cache[dst_dir] = Utils.mkdir_with_parents(dst_dir)
                if dir_cache[dst_dir] == False:
                    warning(u"%s: destination directory not writable: %s" % (unicodise(file), unicodise(dst_dir)))
                    continue

                try:
                    if not is_empty_directory: # ignore empty directory at S3:
                        debug(u"dst_file=%s" % unicodise(dst_file))
                        # create temporary files (of type .s3cmd.XXXX.tmp) in the same directory
                        # for downloading and then rename once downloaded
                        chkptfd, chkptfname = tempfile.mkstemp(".tmp",".s3cmd.",os.path.dirname(dst_file))
                        debug(u"created chkptfname=%s" % unicodise(chkptfname))
                        dst_stream = os.fdopen(chkptfd, "wb")
                        response = s3.object_get(uri, dst_stream, extra_label = seq_label)
                        dst_stream.close()
                        # download completed, rename the file to destination
                        os.rename(chkptfname, dst_file)
                        debug(u"renamed chkptfname=%s to dst_file=%s" % (unicodise(chkptfname), unicodise(dst_file)))
                except OSError, e:
                    if e.errno == errno.EISDIR:
                        warning(u"%s is a directory - skipping over" % unicodise(dst_file))
                        continue
                    else:
                        raise
                except S3DownloadError, e:
                    error(u"%s: Skipping that file.  This is usually a transient error, please try again later." % e)
                    os.unlink(chkptfname)
                    continue
                except S3Error, e:
                    warning(u"Remote file %s S3Error: %s" % (e.resource, e))
                    continue

                try:
                    # set permissions on destination file
                    if not is_empty_directory: # a normal file
                        mode = 0777 - original_umask;
                    else: # an empty directory, make them readable/executable
                        mode = 0775
                    debug(u"mode=%s" % oct(mode))
                    os.chmod(dst_file, mode);
                except:
                    raise

                # because we don't upload empty directories,
                # we can continue the loop here, we won't be setting stat info.
                # if we do start to upload empty directories, we'll have to reconsider this.
                if is_empty_directory:
                    continue

                try:
                    if response.has_key('s3cmd-attrs') and cfg.preserve_attrs:
                        attrs = response['s3cmd-attrs']
                        if attrs.has_key('mode'):
                            os.chmod(dst_file, int(attrs['mode']))
                        if attrs.has_key('mtime') or attrs.has_key('atime'):
                            mtime = attrs.has_key('mtime') and int(attrs['mtime']) or int(time.time())
                            atime = attrs.has_key('atime') and int(attrs['atime']) or int(time.time())
                            os.utime(dst_file, (atime, mtime))
                        if attrs.has_key('uid') and attrs.has_key('gid'):
                            uid = int(attrs['uid'])
                            gid = int(attrs['gid'])
                            os.lchown(dst_file,uid,gid)
                    elif response["headers"].has_key("last-modified"):
                        last_modified = time.mktime(time.strptime(response["headers"]["last-modified"], "%a, %d %b %Y %H:%M:%S GMT"))
                        os.utime(dst_file, (last_modified, last_modified))
                        debug("set mtime to %s" % last_modified)
                except OSError, e:
                    try:
                        dst_stream.close()
                        os.remove(chkptfname)
                    except: pass
                    if e.errno == errno.EEXIST:
                        warning(u"%s exists - not overwriting" % unicodise(dst_file))
                        continue
                    if e.errno in (errno.EPERM, errno.EACCES):
                        warning(u"%s not writable: %s" % (unicodise(dst_file), e.strerror))
                        continue
                    raise e
                except KeyboardInterrupt:
                    try:
                        dst_stream.close()
                        os.remove(chkptfname)
                    except: pass
                    warning(u"Exiting after keyboard interrupt")
                    return
                except Exception, e:
                    try:
                        dst_stream.close()
                        os.remove(chkptfname)
                    except: pass
                    error(u"%s: %s" % (file, e))
                    continue
                # We have to keep repeating this call because
                # Python 2.4 doesn't support try/except/finally
                # construction :-(
                try:
                    dst_stream.close()
                    os.remove(chkptfname)
                except: pass
            except S3DownloadError, e:
                error(u"%s: download failed too many times. Skipping that file.  This is usually a transient error, please try again later." % file)
                continue
            speed_fmt = formatSize(response["speed"], human_readable = True, floating_point = True)
            if not Config().progress_meter:
                output(u"File '%s' stored as '%s' (%d bytes in %0.1f seconds, %0.2f %sB/s) %s" %
                    (uri, unicodise(dst_file), response["size"], response["elapsed"], speed_fmt[0], speed_fmt[1],
                    seq_label))
            total_size += response["size"]
            if Config().delete_after_fetch:
                s3.object_delete(uri)
                output(u"File '%s' removed after syncing" % (uri))
        return seq, total_size

    total_size = 0
    total_elapsed = 0.0
    timestamp_start = time.time()
    dir_cache = {}
    seq = 0
    seq, total_size = _download(remote_list, seq, remote_count + update_count, total_size, dir_cache)
    seq, total_size = _download(update_list, seq, remote_count + update_count, total_size, dir_cache)

    failed_copy_list = local_copy(copy_pairs, destination_base)
    _set_local_filename(failed_copy_list, destination_base)
    seq, total_size = _download(failed_copy_list, seq, len(failed_copy_list) + remote_count + update_count, total_size, dir_cache)

    total_elapsed = time.time() - timestamp_start
    speed_fmt = formatSize(total_size/total_elapsed, human_readable = True, floating_point = True)

    # Only print out the result if any work has been done or
    # if the user asked for verbose output
    outstr = "Done. Downloaded %d bytes in %0.1f seconds, %0.2f %sB/s" % (total_size, total_elapsed, speed_fmt[0], speed_fmt[1])
    if total_size > 0:
        output(outstr)
    else:
        info(outstr)

    if cfg.delete_removed and cfg.delete_after:
        _do_deletes(local_list)
    return EX_OK

def local_copy(copy_pairs, destination_base):
    # Do NOT hardlink local files by default, that'd be silly
    # For instance all empty files would become hardlinked together!
    encoding = sys.getfilesystemencoding()
    failed_copy_list = FileDict()
    for (src_obj, dst1, relative_file) in copy_pairs:
        src_file = os.path.join(destination_base, dst1)
        dst_file = os.path.join(destination_base, relative_file)
        dst_dir = os.path.dirname(dst_file)
        try:
            if not os.path.isdir(dst_dir):
                debug("MKDIR %s" % dst_dir)
                os.makedirs(dst_dir)
            debug(u"Copying %s to %s" % (src_file, dst_file))
            shutil.copy2(src_file.encode(encoding), dst_file.encode(encoding))
        except (IOError, OSError), e:
            warning(u'Unable to hardlink or copy files %s -> %s: %s' % (src_file, dst_file, e))
            failed_copy_list[relative_file] = src_obj
    return failed_copy_list

def remote_copy(s3, copy_pairs, destination_base):
    saved_bytes = 0
    failed_copy_list = FileDict()
    for (src_obj, dst1, dst2) in copy_pairs:
        debug(u"Remote Copying from %s to %s" % (dst1, dst2))
        dst1_uri = S3Uri(destination_base + dst1)
        dst2_uri = S3Uri(destination_base + dst2)
        extra_headers = copy(cfg.extra_headers)
        try:
            s3.object_copy(dst1_uri, dst2_uri, extra_headers)
            info = s3.object_info(dst2_uri)
            saved_bytes = saved_bytes + int(info['headers']['content-length'])
            output(u"remote copy: %s -> %s" % (dst1, dst2))
        except:
            warning(u'Unable to remote copy files %s -> %s' % (dst1_uri, dst2_uri))
            failed_copy_list[dst2] = src_obj
    return (len(copy_pairs), saved_bytes, failed_copy_list)


def _build_attr_header(local_list, src):
    attrs = {}
    for attr in cfg.preserve_attrs_list:
        if attr == 'uname':
            try:
                val = Utils.getpwuid_username(local_list[src]['uid'])
            except (KeyError, TypeError):
                attr = "uid"
                val = local_list[src].get('uid')
                if val:
                    warning(u"%s: Owner username not known. Storing UID=%d instead." % (src, val))
        elif attr == 'gname':
            try:
                val = Utils.getgrgid_grpname(local_list[src].get('gid'))
            except (KeyError, TypeError):
                attr = "gid"
                val = local_list[src].get('gid')
                if val:
                    warning(u"%s: Owner groupname not known. Storing GID=%d instead." % (src, val))
        elif attr == 'md5':
            try:
                val = local_list.get_md5(src)
            except IOError:
                val = None
        else:
            try:
                val = getattr(local_list[src]['sr'], 'st_' + attr)
            except:
                val = None
        if val is not None:
            attrs[attr] = val

    if 'md5' in attrs and attrs['md5'] is None:
        del attrs['md5']

    result = ""
    for k in attrs: result += "%s:%s/" % (k, attrs[k])
    return { 'x-amz-meta-s3cmd-attrs' : result[:-1] }


def cmd_sync_local2remote(args):
    def _single_process(local_list):
        any_child_failed = False
        for dest in destinations:
            ## Normalize URI to convert s3://bkt to s3://bkt/ (trailing slash)
            destination_base_uri = S3Uri(dest)
            if destination_base_uri.type != 's3':
                raise ParameterError("Destination must be S3Uri. Got: %s" % destination_base_uri)
            destination_base = str(destination_base_uri)
            rc = _child(destination_base, local_list)
            if rc:
                any_child_failed = True
        return any_child_failed

    def _parent():
        # Now that we've done all the disk I/O to look at the local file system and
        # calculate the md5 for each file, fork for each destination to upload to them separately
        # and in parallel
        child_pids = []
        any_child_failed = False

        for dest in destinations:
            ## Normalize URI to convert s3://bkt to s3://bkt/ (trailing slash)
            destination_base_uri = S3Uri(dest)
            if destination_base_uri.type != 's3':
                raise ParameterError("Destination must be S3Uri. Got: %s" % destination_base_uri)
            destination_base = str(destination_base_uri)
            child_pid = os.fork()
            if child_pid == 0:
                _child(destination_base, local_list)
                os._exit(0)
            else:
                child_pids.append(child_pid)

        while len(child_pids):
            (pid, status) = os.wait()
            child_pids.remove(pid)
            if status:
                any_child_failed = True

        return any_child_failed

    def _child(destination_base, local_list):
        def _set_remote_uri(local_list, destination_base, single_file_local):
            if len(local_list) > 0:
                ## Populate 'remote_uri' only if we've got something to upload
                if not destination_base.endswith("/"):
                    if not single_file_local:
                        raise ParameterError("Destination S3 URI must end with '/' (ie must refer to a directory on the remote side).")
                    local_list[local_list.keys()[0]]['remote_uri'] = unicodise(destination_base)
                else:
                    for key in local_list:
                        local_list[key]['remote_uri'] = unicodise(destination_base + key)

        def _upload(local_list, seq, total, total_size):
            file_list = local_list.keys()
            file_list.sort()
            for file in file_list:
                seq += 1
                item = local_list[file]
                src = item['full_name']
                uri = S3Uri(item['remote_uri'])
                seq_label = "[%d of %d]" % (seq, total)
                extra_headers = copy(cfg.extra_headers)
                try:
                    if cfg.preserve_attrs:
                        attr_header = _build_attr_header(local_list, file)
                        debug(u"attr_header: %s" % attr_header)
                        extra_headers.update(attr_header)
                    response = s3.object_put(src, uri, extra_headers, extra_label = seq_label)
                except InvalidFileError, e:
                    warning(u"File can not be uploaded: %s" % e)
                    continue
                except S3UploadError, e:
                    error(u"%s: upload failed too many times. Skipping that file." % item['full_name_unicode'])
                    continue
                speed_fmt = formatSize(response["speed"], human_readable = True, floating_point = True)
                if not cfg.progress_meter:
                    output(u"File '%s' stored as '%s' (%d bytes in %0.1f seconds, %0.2f %sB/s) %s" %
                        (item['full_name_unicode'], uri, response["size"], response["elapsed"],
                        speed_fmt[0], speed_fmt[1], seq_label))
                total_size += response["size"]
                uploaded_objects_list.append(uri.object())
            return seq, total_size

        remote_list, dst_exclude_list = fetch_remote_list(destination_base, recursive = True, require_attribs = True)

        local_count = len(local_list)
        orig_local_count = local_count
        remote_count = len(remote_list)

        info(u"Found %d local files, %d remote files" % (local_count, remote_count))

        if single_file_local and len(local_list) == 1 and len(remote_list) == 1:
            ## Make remote_key same as local_key for comparison if we're dealing with only one file
            remote_list_entry = remote_list[remote_list.keys()[0]]
            # Flush remote_list, by the way
            remote_list = FileDict()
            remote_list[local_list.keys()[0]] =  remote_list_entry

        local_list, remote_list, update_list, copy_pairs = compare_filelists(local_list, remote_list, src_remote = False, dst_remote = True, delay_updates = cfg.delay_updates)

        local_count = len(local_list)
        update_count = len(update_list)
        copy_count = len(copy_pairs)
        remote_count = len(remote_list)
        upload_count = local_count + update_count

        info(u"Summary: %d local files to upload, %d files to remote copy, %d remote files to delete" % (upload_count, copy_count, remote_count))

        _set_remote_uri(local_list, destination_base, single_file_local)
        _set_remote_uri(update_list, destination_base, single_file_local)

        if cfg.dry_run:
            keys = filedicts_to_keys(src_exclude_list, dst_exclude_list)
            for key in keys:
                output(u"exclude: %s" % unicodise(key))
            for key in local_list:
                output(u"upload: %s -> %s" % (local_list[key]['full_name_unicode'], local_list[key]['remote_uri']))
            for key in update_list:
                output(u"upload: %s -> %s" % (update_list[key]['full_name_unicode'], update_list[key]['remote_uri']))
            for (src_obj, dst1, dst2) in copy_pairs:
                output(u"remote copy: %s -> %s" % (dst1, dst2))
            if cfg.delete_removed:
                for key in remote_list:
                    output(u"delete: %s" % remote_list[key]['object_uri_str'])

            warning(u"Exiting now because of --dry-run")
            return EX_OK

        # if there are copy pairs, we can't do delete_before, on the chance
        # we need one of the to-be-deleted files as a copy source.
        if len(copy_pairs) > 0:
            cfg.delete_after = True

        if cfg.delete_removed and orig_local_count == 0 and len(remote_list) and not cfg.force:
            warning(u"delete: cowardly refusing to delete because no source files were found.  Use --force to override.")
            cfg.delete_removed = False

        if cfg.delete_removed and not cfg.delete_after and remote_list:
            subcmd_batch_del(remote_list = remote_list)

        total_size = 0
        total_elapsed = 0.0
        timestamp_start = time.time()
        n, total_size = _upload(local_list, 0, upload_count, total_size)
        n, total_size = _upload(update_list, n, upload_count, total_size)
        n_copies, saved_bytes, failed_copy_files  = remote_copy(s3, copy_pairs, destination_base)

        #upload file that could not be copied
        debug("Process files that was not remote copied")
        failed_copy_count = len(failed_copy_files)
        _set_remote_uri(failed_copy_files, destination_base, single_file_local)
        n, total_size = _upload(failed_copy_files, n, failed_copy_count, total_size)

        if cfg.delete_removed and cfg.delete_after and remote_list:
            subcmd_batch_del(remote_list = remote_list)
        total_elapsed = time.time() - timestamp_start
        total_speed = total_elapsed and total_size/total_elapsed or 0.0
        speed_fmt = formatSize(total_speed, human_readable = True, floating_point = True)

        # Only print out the result if any work has been done or
        # if the user asked for verbose output
        outstr = "Done. Uploaded %d bytes in %0.1f seconds, %0.2f %sB/s.  Copied %d files saving %d bytes transfer." % (total_size, total_elapsed, speed_fmt[0], speed_fmt[1], n_copies, saved_bytes)
        if total_size + saved_bytes > 0:
            output(outstr)
        else:
            info(outstr)

        return EX_OK

    def _invalidate_on_cf(destination_base_uri):
        cf = CloudFront(cfg)
        default_index_file = None
        if cfg.invalidate_default_index_on_cf or cfg.invalidate_default_index_root_on_cf:
            info_response = s3.website_info(destination_base_uri, cfg.bucket_location)
            if info_response:
              default_index_file = info_response['index_document']
              if len(default_index_file) < 1:
                  default_index_file = None

        result = cf.InvalidateObjects(destination_base_uri, uploaded_objects_list, default_index_file, cfg.invalidate_default_index_on_cf, cfg.invalidate_default_index_root_on_cf)
        if result['status'] == 201:
            output("Created invalidation request for %d paths" % len(uploaded_objects_list))
            output("Check progress with: s3cmd cfinvalinfo cf://%s/%s" % (result['dist_id'], result['request_id']))


    # main execution
    s3 = S3(cfg)
    uploaded_objects_list = []

    if cfg.encrypt:
        error(u"S3cmd 'sync' doesn't yet support GPG encryption, sorry.")
        error(u"Either use unconditional 's3cmd put --recursive'")
        error(u"or disable encryption with --no-encrypt parameter.")
        sys.exit(EX_USAGE)

    local_list, single_file_local, src_exclude_list = fetch_local_list(args[:-1], is_src = True, recursive = True)

    destinations = [args[-1]]
    if cfg.additional_destinations:
        destinations = destinations + cfg.additional_destinations

    if 'fork' not in os.__all__ or len(destinations) < 2:
        any_child_failed = _single_process(local_list)
        destination_base_uri = S3Uri(destinations[-1])
        if cfg.invalidate_on_cf:
            if len(uploaded_objects_list) == 0:
                info("Nothing to invalidate in CloudFront")
            else:
                _invalidate_on_cf(destination_base_uri)
    else:
        any_child_failed = _parent()
        if cfg.invalidate_on_cf:
            error(u"You cannot use both --cf-invalidate and --add-destination.")
            return(EX_USAGE)

    if any_child_failed:
        return EX_SOFTWARE
    else:
        return EX_OK

def cmd_sync(args):
    if (len(args) < 2):
        raise ParameterError("Too few parameters! Expected: %s" % commands['sync']['param'])

    if S3Uri(args[0]).type == "file" and S3Uri(args[-1]).type == "s3":
        return cmd_sync_local2remote(args)
    if S3Uri(args[0]).type == "s3" and S3Uri(args[-1]).type == "file":
        return cmd_sync_remote2local(args)
    if S3Uri(args[0]).type == "s3" and S3Uri(args[-1]).type == "s3":
        return cmd_sync_remote2remote(args)
    raise ParameterError("Invalid source/destination: '%s'" % "' '".join(args))

def cmd_setacl(args):
    s3 = S3(cfg)

    set_to_acl = cfg.acl_public and "Public" or "Private"

    if not cfg.recursive:
        old_args = args
        args = []
        for arg in old_args:
            uri = S3Uri(arg)
            if not uri.has_object():
                if cfg.acl_public != None:
                    info("Setting bucket-level ACL for %s to %s" % (uri.uri(), set_to_acl))
                else:
                    info("Setting bucket-level ACL for %s" % (uri.uri()))
                if not cfg.dry_run:
                    update_acl(s3, uri)
            else:
                args.append(arg)

    remote_list, exclude_list = fetch_remote_list(args)

    remote_count = len(remote_list)

    info(u"Summary: %d remote files to update" % remote_count)

    if cfg.dry_run:
        for key in exclude_list:
            output(u"exclude: %s" % unicodise(key))
        for key in remote_list:
            output(u"setacl: %s" % remote_list[key]['object_uri_str'])

        warning(u"Exiting now because of --dry-run")
        return EX_OK

    seq = 0
    for key in remote_list:
        seq += 1
        seq_label = "[%d of %d]" % (seq, remote_count)
        uri = S3Uri(remote_list[key]['object_uri_str'])
        update_acl(s3, uri, seq_label)
    return EX_OK

def cmd_setpolicy(args):
    s3 = S3(cfg)
    uri = S3Uri(args[1])
    policy_file = args[0]
    policy = open(policy_file, 'r').read()

    if cfg.dry_run: return EX_OK

    response = s3.set_policy(uri, policy)

    #if retsponse['status'] == 200:
    debug(u"response - %s" % response['status'])
    if response['status'] == 204:
        output(u"%s: Policy updated" % uri)
    return EX_OK

def cmd_delpolicy(args):
    s3 = S3(cfg)
    uri = S3Uri(args[0])
    if cfg.dry_run: return EX_OK

    response = s3.delete_policy(uri)

    #if retsponse['status'] == 200:
    debug(u"response - %s" % response['status'])
    output(u"%s: Policy deleted" % uri)
    return EX_OK

def cmd_multipart(args):
    s3 = S3(cfg)
    uri = S3Uri(args[0])

    #id = ''
    #if(len(args) > 1): id = args[1]

    response = s3.get_multipart(uri)
    debug(u"response - %s" % response['status'])
    output(u"%s" % uri)
    tree = getTreeFromXml(response['data'])
    debug(parseNodes(tree))
    output(u"Initiated\tPath\tId")
    for mpupload in parseNodes(tree):
        try:
            output("%s\t%s\t%s" % (mpupload['Initiated'], "s3://" + uri.bucket() + "/" + mpupload['Key'], mpupload['UploadId']))
        except KeyError:
            pass
    return EX_OK

def cmd_abort_multipart(args):
    '''{"cmd":"abortmp",   "label":"abort a multipart upload", "param":"s3://BUCKET Id", "func":cmd_abort_multipart, "argc":2},'''
    s3 = S3(cfg)
    uri = S3Uri(args[0])
    id = args[1]
    response = s3.abort_multipart(uri, id)
    debug(u"response - %s" % response['status'])
    output(u"%s" % uri)
    return EX_OK

def cmd_list_multipart(args):
    '''{"cmd":"abortmp",   "label":"list a multipart upload", "param":"s3://BUCKET Id", "func":cmd_list_multipart, "argc":2},'''
    s3 = S3(cfg)
    uri = S3Uri(args[0])
    id = args[1]

    response = s3.list_multipart(uri, id)
    debug(u"response - %s" % response['status'])
    tree = getTreeFromXml(response['data'])
    output(u"LastModified\t\t\tPartNumber\tETag\tSize")
    for mpupload in parseNodes(tree):
        try:
            output("%s\t%s\t%s\t%s" % (mpupload['LastModified'], mpupload['PartNumber'], mpupload['ETag'], mpupload['Size']))
        except:
            pass
    return EX_OK

def cmd_accesslog(args):
    s3 = S3(cfg)
    bucket_uri = S3Uri(args.pop())
    if bucket_uri.object():
        raise ParameterError("Only bucket name is required for [accesslog] command")
    if cfg.log_target_prefix == False:
        accesslog, response = s3.set_accesslog(bucket_uri, enable = False)
    elif cfg.log_target_prefix:
        log_target_prefix_uri = S3Uri(cfg.log_target_prefix)
        if log_target_prefix_uri.type != "s3":
            raise ParameterError("--log-target-prefix must be a S3 URI")
        accesslog, response = s3.set_accesslog(bucket_uri, enable = True, log_target_prefix_uri = log_target_prefix_uri, acl_public = cfg.acl_public)
    else:   # cfg.log_target_prefix == None
        accesslog = s3.get_accesslog(bucket_uri)

    output(u"Access logging for: %s" % bucket_uri.uri())
    output(u"   Logging Enabled: %s" % accesslog.isLoggingEnabled())
    if accesslog.isLoggingEnabled():
        output(u"     Target prefix: %s" % accesslog.targetPrefix().uri())
        #output(u"   Public Access:   %s" % accesslog.isAclPublic())
    return EX_OK

def cmd_sign(args):
    string_to_sign = args.pop()
    debug("string-to-sign: %r" % string_to_sign)
    signature = Utils.sign_string(string_to_sign)
    output("Signature: %s" % signature)
    return EX_OK

def cmd_signurl(args):
    expiry = args.pop()
    url_to_sign = S3Uri(args.pop())
    if url_to_sign.type != 's3':
        raise ParameterError("Must be S3Uri. Got: %s" % url_to_sign)
    debug("url to sign: %r" % url_to_sign)
    signed_url = Utils.sign_url(url_to_sign, expiry)
    output(signed_url)
    return EX_OK

def cmd_fixbucket(args):
    def _unescape(text):
        ##
        # Removes HTML or XML character references and entities from a text string.
        #
        # @param text The HTML (or XML) source text.
        # @return The plain text, as a Unicode string, if necessary.
        #
        # From: http://effbot.org/zone/re-sub.htm#unescape-html
        def _unescape_fixup(m):
            text = m.group(0)
            if not htmlentitydefs.name2codepoint.has_key('apos'):
                htmlentitydefs.name2codepoint['apos'] = ord("'")
            if text[:2] == "&#":
                # character reference
                try:
                    if text[:3] == "&#x":
                        return unichr(int(text[3:-1], 16))
                    else:
                        return unichr(int(text[2:-1]))
                except ValueError:
                    pass
            else:
                # named entity
                try:
                    text = unichr(htmlentitydefs.name2codepoint[text[1:-1]])
                except KeyError:
                    pass
            return text # leave as is
            text = text.encode('ascii', 'xmlcharrefreplace')
        return re.sub("&#?\w+;", _unescape_fixup, text)

    cfg.urlencoding_mode = "fixbucket"
    s3 = S3(cfg)

    count = 0
    for arg in args:
        culprit = S3Uri(arg)
        if culprit.type != "s3":
            raise ParameterError("Expecting S3Uri instead of: %s" % arg)
        response = s3.bucket_list_noparse(culprit.bucket(), culprit.object(), recursive = True)
        r_xent = re.compile("&#x[\da-fA-F]+;")
        response['data'] = unicode(response['data'], 'UTF-8')
        keys = re.findall("<Key>(.*?)</Key>", response['data'], re.MULTILINE)
        debug("Keys: %r" % keys)
        for key in keys:
            if r_xent.search(key):
                info("Fixing: %s" % key)
                debug("Step 1: Transforming %s" % key)
                key_bin = _unescape(key)
                debug("Step 2:       ... to %s" % key_bin)
                key_new = replace_nonprintables(key_bin)
                debug("Step 3:  ... then to %s" % key_new)
                src = S3Uri("s3://%s/%s" % (culprit.bucket(), key_bin))
                dst = S3Uri("s3://%s/%s" % (culprit.bucket(), key_new))
                resp_move = s3.object_move(src, dst)
                if resp_move['status'] == 200:
                    output("File %r renamed to %s" % (key_bin, key_new))
                    count += 1
                else:
                    error("Something went wrong for: %r" % key)
                    error("Please report the problem to s3tools-bugs@lists.sourceforge.net")
    if count > 0:
        warning("Fixed %d files' names. Their ACL were reset to Private." % count)
        warning("Use 's3cmd setacl --acl-public s3://...' to make")
        warning("them publicly readable if required.")
    return EX_OK

def resolve_list(lst, args):
    retval = []
    for item in lst:
        retval.append(item % args)
    return retval

def gpg_command(command, passphrase = ""):
    debug("GPG command: " + " ".join(command))
    p = subprocess.Popen(command, stdin = subprocess.PIPE, stdout = subprocess.PIPE, stderr = subprocess.STDOUT)
    p_stdout, p_stderr = p.communicate(passphrase + "\n")
    debug("GPG output:")
    for line in p_stdout.split("\n"):
        debug("GPG: " + line)
    p_exitcode = p.wait()
    return p_exitcode

def gpg_encrypt(filename):
    tmp_filename = Utils.mktmpfile()
    args = {
        "gpg_command" : cfg.gpg_command,
        "passphrase_fd" : "0",
        "input_file" : filename,
        "output_file" : tmp_filename,
    }
    info(u"Encrypting file %s to %s..." % (unicodise(filename), tmp_filename))
    command = resolve_list(cfg.gpg_encrypt.split(" "), args)
    code = gpg_command(command, cfg.gpg_passphrase)
    return (code, tmp_filename, "gpg")

def gpg_decrypt(filename, gpgenc_header = "", in_place = True):
    tmp_filename = Utils.mktmpfile(filename)
    args = {
        "gpg_command" : cfg.gpg_command,
        "passphrase_fd" : "0",
        "input_file" : filename,
        "output_file" : tmp_filename,
    }
    info(u"Decrypting file %s to %s..." % (unicodise(filename), tmp_filename))
    command = resolve_list(cfg.gpg_decrypt.split(" "), args)
    code = gpg_command(command, cfg.gpg_passphrase)
    if code == 0 and in_place:
        debug(u"Renaming %s to %s" % (tmp_filename, unicodise(filename)))
        os.unlink(filename)
        os.rename(tmp_filename, filename)
        tmp_filename = filename
    return (code, tmp_filename)

def run_configure(config_file, args):
    cfg = Config()
    options = [
        ("access_key", "Access Key", "Access key and Secret key are your identifiers for Amazon S3"),
        ("secret_key", "Secret Key"),
        ("gpg_passphrase", "Encryption password", "Encryption password is used to protect your files from reading\nby unauthorized persons while in transfer to S3"),
        ("gpg_command", "Path to GPG program"),
        ("use_https", "Use HTTPS protocol", "When using secure HTTPS protocol all communication with Amazon S3\nservers is protected from 3rd party eavesdropping. This method is\nslower than plain HTTP and can't be used if you're behind a proxy"),
        ("proxy_host", "HTTP Proxy server name", "On some networks all internet access must go through a HTTP proxy.\nTry setting it here if you can't connect to S3 directly"),
        ("proxy_port", "HTTP Proxy server port"),
        ]
    ## Option-specfic defaults
    if getattr(cfg, "gpg_command") == "":
        setattr(cfg, "gpg_command", find_executable("gpg"))

    if getattr(cfg, "proxy_host") == "" and os.getenv("http_proxy"):
        re_match=re.match("(http://)?([^:]+):(\d+)", os.getenv("http_proxy"))
        if re_match:
            setattr(cfg, "proxy_host", re_match.groups()[1])
            setattr(cfg, "proxy_port", re_match.groups()[2])

    try:
        while 1:
            output(u"\nEnter new values or accept defaults in brackets with Enter.")
            output(u"Refer to user manual for detailed description of all options.")
            for option in options:
                prompt = option[1]
                ## Option-specific handling
                if option[0] == 'proxy_host' and getattr(cfg, 'use_https') == True:
                    setattr(cfg, option[0], "")
                    continue
                if option[0] == 'proxy_port' and getattr(cfg, 'proxy_host') == "":
                    setattr(cfg, option[0], 0)
                    continue

                try:
                    val = getattr(cfg, option[0])
                    if type(val) is bool:
                        val = val and "Yes" or "No"
                    if val not in (None, ""):
                        prompt += " [%s]" % val
                except AttributeError:
                    pass

                if len(option) >= 3:
                    output(u"\n%s" % option[2])

                val = raw_input(prompt + ": ")
                if val != "":
                    if type(getattr(cfg, option[0])) is bool:
                        # Turn 'Yes' into True, everything else into False
                        val = val.lower().startswith('y')
                    setattr(cfg, option[0], val)
            output(u"\nNew settings:")
            for option in options:
                output(u"  %s: %s" % (option[1], getattr(cfg, option[0])))
            val = raw_input("\nTest access with supplied credentials? [Y/n] ")
            if val.lower().startswith("y") or val == "":
                try:
                    # Default, we try to list 'all' buckets which requires
                    # ListAllMyBuckets permission
                    if len(args) == 0:
                        output(u"Please wait, attempting to list all buckets...")
                        S3(Config()).bucket_list("", "")
                    else:
                        # If user specified a bucket name directly, we check it and only it.
                        # Thus, access check can succeed even if user only has access to
                        # to a single bucket and not ListAllMyBuckets permission.
                        output(u"Please wait, attempting to list bucket: " + args[0])
                        uri = S3Uri(args[0])
                        if uri.type == "s3" and uri.has_bucket():
                            S3(Config()).bucket_list(uri.bucket(), "")
                        else:
                            raise Exception(u"Invalid bucket uri: " + args[0])

                    output(u"Success. Your access key and secret key worked fine :-)")

                    output(u"\nNow verifying that encryption works...")
                    if not getattr(cfg, "gpg_command") or not getattr(cfg, "gpg_passphrase"):
                        output(u"Not configured. Never mind.")
                    else:
                        if not getattr(cfg, "gpg_command"):
                            raise Exception("Path to GPG program not set")
                        if not os.path.isfile(getattr(cfg, "gpg_command")):
                            raise Exception("GPG program not found")
                        filename = Utils.mktmpfile()
                        f = open(filename, "w")
                        f.write(os.sys.copyright)
                        f.close()
                        ret_enc = gpg_encrypt(filename)
                        ret_dec = gpg_decrypt(ret_enc[1], ret_enc[2], False)
                        hash = [
                            Utils.hash_file_md5(filename),
                            Utils.hash_file_md5(ret_enc[1]),
                            Utils.hash_file_md5(ret_dec[1]),
                        ]
                        os.unlink(filename)
                        os.unlink(ret_enc[1])
                        os.unlink(ret_dec[1])
                        if hash[0] == hash[2] and hash[0] != hash[1]:
                            output ("Success. Encryption and decryption worked fine :-)")
                        else:
                            raise Exception("Encryption verification error.")

                except S3Error, e:
                    error(u"Test failed: %s" % (e))
                    if e.code == "AccessDenied":
                        error(u"Are you sure your keys have ListAllMyBuckets permissions?")
                    val = raw_input("\nRetry configuration? [Y/n] ")
                    if val.lower().startswith("y") or val == "":
                        continue
                except Exception, e:
                    error(u"Test failed: %s" % (e))
                    val = raw_input("\nRetry configuration? [Y/n] ")
                    if val.lower().startswith("y") or val == "":
                        continue


            val = raw_input("\nSave settings? [y/N] ")
            if val.lower().startswith("y"):
                break
            val = raw_input("Retry configuration? [Y/n] ")
            if val.lower().startswith("n"):
                raise EOFError()

        ## Overwrite existing config file, make it user-readable only
        old_mask = os.umask(0077)
        try:
            os.remove(config_file)
        except OSError, e:
            if e.errno != errno.ENOENT:
                raise
        f = open(config_file, "w")
        os.umask(old_mask)
        cfg.dump_config(f)
        f.close()
        output(u"Configuration saved to '%s'" % config_file)

    except (EOFError, KeyboardInterrupt):
        output(u"\nConfiguration aborted. Changes were NOT saved.")
        return

    except IOError, e:
        error(u"Writing config file failed: %s: %s" % (config_file, e.strerror))
        sys.exit(EX_IOERR)

def process_patterns_from_file(fname, patterns_list):
    try:
        fn = open(fname, "rt")
    except IOError, e:
        error(e)
        sys.exit(EX_IOERR)
    for pattern in fn:
        pattern = pattern.strip()
        if re.match("^#", pattern) or re.match("^\s*$", pattern):
            continue
        debug(u"%s: adding rule: %s" % (fname, pattern))
        patterns_list.append(pattern)

    return patterns_list

def process_patterns(patterns_list, patterns_from, is_glob, option_txt = ""):
    """
    process_patterns(patterns, patterns_from, is_glob, option_txt = "")
    Process --exclude / --include GLOB and REGEXP patterns.
    'option_txt' is 'exclude' / 'include' / 'rexclude' / 'rinclude'
    Returns: patterns_compiled, patterns_text
    """

    patterns_compiled = []
    patterns_textual = {}

    if patterns_list is None:
        patterns_list = []

    if patterns_from:
        ## Append patterns from glob_from
        for fname in patterns_from:
            debug(u"processing --%s-from %s" % (option_txt, fname))
            patterns_list = process_patterns_from_file(fname, patterns_list)

    for pattern in patterns_list:
        debug(u"processing %s rule: %s" % (option_txt, patterns_list))
        if is_glob:
            pattern = glob.fnmatch.translate(pattern)
        r = re.compile(pattern)
        patterns_compiled.append(r)
        patterns_textual[r] = pattern

    return patterns_compiled, patterns_textual

def get_commands_list():
    return [
    {"cmd":"mb", "label":"Make bucket", "param":"s3://BUCKET", "func":cmd_bucket_create, "argc":1},
    {"cmd":"rb", "label":"Remove bucket", "param":"s3://BUCKET", "func":cmd_bucket_delete, "argc":1},
    {"cmd":"ls", "label":"List objects or buckets", "param":"[s3://BUCKET[/PREFIX]]", "func":cmd_ls, "argc":0},
    {"cmd":"la", "label":"List all object in all buckets", "param":"", "func":cmd_buckets_list_all_all, "argc":0},
    {"cmd":"put", "label":"Put file into bucket", "param":"FILE [FILE...] s3://BUCKET[/PREFIX]", "func":cmd_object_put, "argc":2},
    {"cmd":"get", "label":"Get file from bucket", "param":"s3://BUCKET/OBJECT LOCAL_FILE", "func":cmd_object_get, "argc":1},
    {"cmd":"del", "label":"Delete file from bucket", "param":"s3://BUCKET/OBJECT", "func":cmd_object_del, "argc":1},
    #{"cmd":"mkdir", "label":"Make a virtual S3 directory", "param":"s3://BUCKET/path/to/dir", "func":cmd_mkdir, "argc":1},
    {"cmd":"restore", "label":"Restore file from Glacier storage", "param":"s3://BUCKET/OBJECT", "func":cmd_object_restore, "argc":1},
    {"cmd":"sync", "label":"Synchronize a directory tree to S3", "param":"LOCAL_DIR s3://BUCKET[/PREFIX] or s3://BUCKET[/PREFIX] LOCAL_DIR", "func":cmd_sync, "argc":2},
    {"cmd":"du", "label":"Disk usage by buckets", "param":"[s3://BUCKET[/PREFIX]]", "func":cmd_du, "argc":0},
    {"cmd":"info", "label":"Get various information about Buckets or Files", "param":"s3://BUCKET[/OBJECT]", "func":cmd_info, "argc":1},
    {"cmd":"cp", "label":"Copy object", "param":"s3://BUCKET1/OBJECT1 s3://BUCKET2[/OBJECT2]", "func":cmd_cp, "argc":2},
    {"cmd":"modify", "label":"Modify object metadata", "param":"s3://BUCKET1/OBJECT", "func":cmd_modify, "argc":1},
    {"cmd":"mv", "label":"Move object", "param":"s3://BUCKET1/OBJECT1 s3://BUCKET2[/OBJECT2]", "func":cmd_mv, "argc":2},
    {"cmd":"setacl", "label":"Modify Access control list for Bucket or Files", "param":"s3://BUCKET[/OBJECT]", "func":cmd_setacl, "argc":1},

    {"cmd":"setpolicy", "label":"Modify Bucket Policy", "param":"FILE s3://BUCKET", "func":cmd_setpolicy, "argc":2},
    {"cmd":"delpolicy", "label":"Delete Bucket Policy", "param":"s3://BUCKET", "func":cmd_delpolicy, "argc":1},

    {"cmd":"multipart", "label":"show multipart uploads", "param":"s3://BUCKET [Id]", "func":cmd_multipart, "argc":1},
    {"cmd":"abortmp",   "label":"abort a multipart upload", "param":"s3://BUCKET/OBJECT Id", "func":cmd_abort_multipart, "argc":2},

    {"cmd":"listmp",    "label":"list parts of a multipart upload", "param":"s3://BUCKET/OBJECT Id", "func":cmd_list_multipart, "argc":2},

    {"cmd":"accesslog", "label":"Enable/disable bucket access logging", "param":"s3://BUCKET", "func":cmd_accesslog, "argc":1},
    {"cmd":"sign", "label":"Sign arbitrary string using the secret key", "param":"STRING-TO-SIGN", "func":cmd_sign, "argc":1},
    {"cmd":"signurl", "label":"Sign an S3 URL to provide limited public access with expiry", "param":"s3://BUCKET/OBJECT expiry_epoch", "func":cmd_signurl, "argc":2},
    {"cmd":"fixbucket", "label":"Fix invalid file names in a bucket", "param":"s3://BUCKET[/PREFIX]", "func":cmd_fixbucket, "argc":1},

    ## Website commands
    {"cmd":"ws-create", "label":"Create Website from bucket", "param":"s3://BUCKET", "func":cmd_website_create, "argc":1},
    {"cmd":"ws-delete", "label":"Delete Website", "param":"s3://BUCKET", "func":cmd_website_delete, "argc":1},
    {"cmd":"ws-info", "label":"Info about Website", "param":"s3://BUCKET", "func":cmd_website_info, "argc":1},

    ## Lifecycle commands
    {"cmd":"expire", "label":"Set or delete expiration rule for the bucket", "param":"s3://BUCKET", "func":cmd_expiration_set, "argc":1},

    ## CloudFront commands
    {"cmd":"cflist", "label":"List CloudFront distribution points", "param":"", "func":CfCmd.info, "argc":0},
    {"cmd":"cfinfo", "label":"Display CloudFront distribution point parameters", "param":"[cf://DIST_ID]", "func":CfCmd.info, "argc":0},
    {"cmd":"cfcreate", "label":"Create CloudFront distribution point", "param":"s3://BUCKET", "func":CfCmd.create, "argc":1},
    {"cmd":"cfdelete", "label":"Delete CloudFront distribution point", "param":"cf://DIST_ID", "func":CfCmd.delete, "argc":1},
    {"cmd":"cfmodify", "label":"Change CloudFront distribution point parameters", "param":"cf://DIST_ID", "func":CfCmd.modify, "argc":1},
    #{"cmd":"cfinval", "label":"Invalidate CloudFront objects", "param":"s3://BUCKET/OBJECT [s3://BUCKET/OBJECT ...]", "func":CfCmd.invalidate, "argc":1},
    {"cmd":"cfinvalinfo", "label":"Display CloudFront invalidation request(s) status", "param":"cf://DIST_ID[/INVAL_ID]", "func":CfCmd.invalinfo, "argc":1},
    ]

def format_commands(progname, commands_list):
    help = "Commands:\n"
    for cmd in commands_list:
        help += "  %s\n      %s %s %s\n" % (cmd["label"], progname, cmd["cmd"], cmd["param"])
    return help


def update_acl(s3, uri, seq_label=""):
    something_changed = False
    acl = s3.get_acl(uri)
    debug(u"acl: %s - %r" % (uri, acl.grantees))
    if cfg.acl_public == True:
        if acl.isAnonRead():
            info(u"%s: already Public, skipping %s" % (uri, seq_label))
        else:
            acl.grantAnonRead()
            something_changed = True
    elif cfg.acl_public == False:  # we explicitely check for False, because it could be None
        if not acl.isAnonRead():
            info(u"%s: already Private, skipping %s" % (uri, seq_label))
        else:
            acl.revokeAnonRead()
            something_changed = True

    # update acl with arguments
    # grant first and revoke later, because revoke has priority
    if cfg.acl_grants:
        something_changed = True
        for grant in cfg.acl_grants:
            acl.grant(**grant)

    if cfg.acl_revokes:
        something_changed = True
        for revoke in cfg.acl_revokes:
            acl.revoke(**revoke)

    if not something_changed:
        return

    retsponse = s3.set_acl(uri, acl)
    if retsponse['status'] == 200:
        if cfg.acl_public in (True, False):
            set_to_acl = cfg.acl_public and "Public" or "Private"
            output(u"%s: ACL set to %s  %s" % (uri, set_to_acl, seq_label))
        else:
            output(u"%s: ACL updated" % uri)

class OptionMimeType(Option):
    def check_mimetype(option, opt, value):
        if re.compile("^[a-z0-9]+/[a-z0-9+\.-]+(;.*)?$", re.IGNORECASE).match(value):
            return value
        raise OptionValueError("option %s: invalid MIME-Type format: %r" % (opt, value))

class OptionS3ACL(Option):
    def check_s3acl(option, opt, value):
        permissions = ('read', 'write', 'read_acp', 'write_acp', 'full_control', 'all')
        try:
            permission, grantee = re.compile("^(\w+):(.+)$", re.IGNORECASE).match(value).groups()
            if not permission or not grantee:
                raise
            if permission in permissions:
                return { 'name' : grantee, 'permission' : permission.upper() }
            else:
                raise OptionValueError("option %s: invalid S3 ACL permission: %s (valid values: %s)" %
                    (opt, permission, ", ".join(permissions)))
        except:
            raise OptionValueError("option %s: invalid S3 ACL format: %r" % (opt, value))

class OptionAll(OptionMimeType, OptionS3ACL):
    TYPE_CHECKER = copy(Option.TYPE_CHECKER)
    TYPE_CHECKER["mimetype"] = OptionMimeType.check_mimetype
    TYPE_CHECKER["s3acl"] = OptionS3ACL.check_s3acl
    TYPES = Option.TYPES + ("mimetype", "s3acl")

class MyHelpFormatter(IndentedHelpFormatter):
    def format_epilog(self, epilog):
        if epilog:
            return "\n" + epilog + "\n"
        else:
            return ""

def main():
    global cfg

    commands_list = get_commands_list()
    commands = {}

    ## Populate "commands" from "commands_list"
    for cmd in commands_list:
        if cmd.has_key("cmd"):
            commands[cmd["cmd"]] = cmd

    optparser = OptionParser(option_class=OptionAll, formatter=MyHelpFormatter())
    #optparser.disable_interspersed_args()

    config_file = None
    if os.getenv("S3CMD_CONFIG"):
        config_file = os.getenv("S3CMD_CONFIG")
    elif os.name == "nt" and os.getenv("USERPROFILE"):
        config_file = os.path.join(os.getenv("USERPROFILE").decode('mbcs'), os.getenv("APPDATA").decode('mbcs') or 'Application Data', "s3cmd.ini")
    else:
        from os.path import expanduser
        config_file = os.path.join(expanduser("~"), ".s3cfg")

    preferred_encoding = locale.getpreferredencoding() or "UTF-8"

    optparser.set_defaults(encoding = preferred_encoding)
    optparser.set_defaults(config = config_file)

    optparser.add_option(      "--configure", dest="run_configure", action="store_true", help="Invoke interactive (re)configuration tool. Optionally use as '--configure s3://some-bucket' to test access to a specific bucket instead of attempting to list them all.")
    optparser.add_option("-c", "--config", dest="config", metavar="FILE", help="Config file name. Defaults to %default")
    optparser.add_option(      "--dump-config", dest="dump_config", action="store_true", help="Dump current configuration after parsing config files and command line options and exit.")
    optparser.add_option(      "--access_key", dest="access_key", help="AWS Access Key")
    optparser.add_option(      "--secret_key", dest="secret_key", help="AWS Secret Key")

    optparser.add_option("-n", "--dry-run", dest="dry_run", action="store_true", help="Only show what should be uploaded or downloaded but don't actually do it. May still perform S3 requests to get bucket listings and other information though (only for file transfer commands)")

    optparser.add_option("-e", "--encrypt", dest="encrypt", action="store_true", help="Encrypt files before uploading to S3.")
    optparser.add_option(      "--no-encrypt", dest="encrypt", action="store_false", help="Don't encrypt files.")
    optparser.add_option("-f", "--force", dest="force", action="store_true", help="Force overwrite and other dangerous operations.")
    optparser.add_option(      "--continue", dest="get_continue", action="store_true", help="Continue getting a partially downloaded file (only for [get] command).")
    optparser.add_option(      "--continue-put", dest="put_continue", action="store_true", help="Continue uploading partially uploaded files or multipart upload parts.  Restarts/parts files that don't have matching size and md5.  Skips files/parts that do.  Note: md5sum checks are not always sufficient to check (part) file equality.  Enable this at your own risk.")
    optparser.add_option(      "--upload-id", dest="upload_id", help="UploadId for Multipart Upload, in case you want continue an existing upload (equivalent to --continue-put) and there are multiple partial uploads.  Use s3cmd multipart [URI] to see what UploadIds are associated with the given URI.")
    optparser.add_option(      "--skip-existing", dest="skip_existing", action="store_true", help="Skip over files that exist at the destination (only for [get] and [sync] commands).")
    optparser.add_option("-r", "--recursive", dest="recursive", action="store_true", help="Recursive upload, download or removal.")
    optparser.add_option(      "--check-md5", dest="check_md5", action="store_true", help="Check MD5 sums when comparing files for [sync]. (default)")
    optparser.add_option(      "--no-check-md5", dest="check_md5", action="store_false", help="Do not check MD5 sums when comparing files for [sync]. Only size will be compared. May significantly speed up transfer but may also miss some changed files.")
    optparser.add_option("-P", "--acl-public", dest="acl_public", action="store_true", help="Store objects with ACL allowing read for anyone.")
    optparser.add_option(      "--acl-private", dest="acl_public", action="store_false", help="Store objects with default ACL allowing access for you only.")
    optparser.add_option(      "--acl-grant", dest="acl_grants", type="s3acl", action="append", metavar="PERMISSION:EMAIL or USER_CANONICAL_ID", help="Grant stated permission to a given amazon user. Permission is one of: read, write, read_acp, write_acp, full_control, all")
    optparser.add_option(      "--acl-revoke", dest="acl_revokes", type="s3acl", action="append", metavar="PERMISSION:USER_CANONICAL_ID", help="Revoke stated permission for a given amazon user. Permission is one of: read, write, read_acp, wr     ite_acp, full_control, all")

    optparser.add_option("-D",  "--restore-days", dest="restore_days", action="store", help="Number of days to keep restored file available (only for 'restore' command).", metavar="NUM")

    optparser.add_option(      "--delete-removed", dest="delete_removed", action="store_true", help="Delete remote objects with no corresponding local file [sync]")
    optparser.add_option(      "--no-delete-removed", dest="delete_removed", action="store_false", help="Don't delete remote objects.")
    optparser.add_option(      "--delete-after", dest="delete_after", action="store_true", help="Perform deletes after new uploads [sync]")
    optparser.add_option(      "--delay-updates", dest="delay_updates", action="store_true", help="Put all updated files into place at end [sync]")
    optparser.add_option(      "--max-delete", dest="max_delete", action="store", help="Do not delete more than NUM files. [del] and [sync]", metavar="NUM")
    optparser.add_option(      "--add-destination", dest="additional_destinations", action="append", help="Additional destination for parallel uploads, in addition to last arg.  May be repeated.")
    optparser.add_option(      "--delete-after-fetch", dest="delete_after_fetch", action="store_true", help="Delete remote objects after fetching to local file (only for [get] and [sync] commands).")
    optparser.add_option("-p", "--preserve", dest="preserve_attrs", action="store_true", help="Preserve filesystem attributes (mode, ownership, timestamps). Default for [sync] command.")
    optparser.add_option(      "--no-preserve", dest="preserve_attrs", action="store_false", help="Don't store FS attributes")
    optparser.add_option(      "--exclude", dest="exclude", action="append", metavar="GLOB", help="Filenames and paths matching GLOB will be excluded from sync")
    optparser.add_option(      "--exclude-from", dest="exclude_from", action="append", metavar="FILE", help="Read --exclude GLOBs from FILE")
    optparser.add_option(      "--rexclude", dest="rexclude", action="append", metavar="REGEXP", help="Filenames and paths matching REGEXP (regular expression) will be excluded from sync")
    optparser.add_option(      "--rexclude-from", dest="rexclude_from", action="append", metavar="FILE", help="Read --rexclude REGEXPs from FILE")
    optparser.add_option(      "--include", dest="include", action="append", metavar="GLOB", help="Filenames and paths matching GLOB will be included even if previously excluded by one of --(r)exclude(-from) patterns")
    optparser.add_option(      "--include-from", dest="include_from", action="append", metavar="FILE", help="Read --include GLOBs from FILE")
    optparser.add_option(      "--rinclude", dest="rinclude", action="append", metavar="REGEXP", help="Same as --include but uses REGEXP (regular expression) instead of GLOB")
    optparser.add_option(      "--rinclude-from", dest="rinclude_from", action="append", metavar="FILE", help="Read --rinclude REGEXPs from FILE")
    optparser.add_option(      "--ignore-failed-copy", dest="ignore_failed_copy", action="store_true", help="Don't exit unsuccessfully because of missing keys")

    optparser.add_option(      "--files-from", dest="files_from", action="append", metavar="FILE", help="Read list of source-file names from FILE. Use - to read from stdin.")
    optparser.add_option(      "--bucket-location", dest="bucket_location", help="Datacentre to create bucket in. As of now the datacenters are: US (default), EU, ap-northeast-1, ap-southeast-1, sa-east-1, us-west-1 and us-west-2")
    optparser.add_option(      "--reduced-redundancy", "--rr", dest="reduced_redundancy", action="store_true", help="Store object with 'Reduced redundancy'. Lower per-GB price. [put, cp, mv]")

    optparser.add_option(      "--access-logging-target-prefix", dest="log_target_prefix", help="Target prefix for access logs (S3 URI) (for [cfmodify] and [accesslog] commands)")
    optparser.add_option(      "--no-access-logging", dest="log_target_prefix", action="store_false", help="Disable access logging (for [cfmodify] and [accesslog] commands)")

    optparser.add_option(      "--default-mime-type", dest="default_mime_type", type="mimetype", action="store", help="Default MIME-type for stored objects. Application default is binary/octet-stream.")
    optparser.add_option("-M", "--guess-mime-type", dest="guess_mime_type", action="store_true", help="Guess MIME-type of files by their extension or mime magic. Fall back to default MIME-Type as specified by --default-mime-type option")
    optparser.add_option(      "--no-guess-mime-type", dest="guess_mime_type", action="store_false", help="Don't guess MIME-type and use the default type instead.")
    optparser.add_option(      "--no-mime-magic", dest="use_mime_magic", action="store_false", help="Don't use mime magic when guessing MIME-type.")
    optparser.add_option("-m", "--mime-type", dest="mime_type", type="mimetype", metavar="MIME/TYPE", help="Force MIME-type. Override both --default-mime-type and --guess-mime-type.")

    optparser.add_option(      "--add-header", dest="add_header", action="append", metavar="NAME:VALUE", help="Add a given HTTP header to the upload request. Can be used multiple times. For instance set 'Expires' or 'Cache-Control' headers (or both) using this option.")

    optparser.add_option(      "--server-side-encryption", dest="server_side_encryption", action="store_true", help="Specifies that server-side encryption will be used when putting objects.")

    optparser.add_option(      "--encoding", dest="encoding", metavar="ENCODING", help="Override autodetected terminal and filesystem encoding (character set). Autodetected: %s" % preferred_encoding)
    optparser.add_option(      "--add-encoding-exts", dest="add_encoding_exts", metavar="EXTENSIONs", help="Add encoding to these comma delimited extensions i.e. (css,js,html) when uploading to S3 )")
    optparser.add_option(      "--verbatim", dest="urlencoding_mode", action="store_const", const="verbatim", help="Use the S3 name as given on the command line. No pre-processing, encoding, etc. Use with caution!")

    optparser.add_option(      "--disable-multipart", dest="enable_multipart", action="store_false", help="Disable multipart upload on files bigger than --multipart-chunk-size-mb")
    optparser.add_option(      "--multipart-chunk-size-mb", dest="multipart_chunk_size_mb", type="int", action="store", metavar="SIZE", help="Size of each chunk of a multipart upload. Files bigger than SIZE are automatically uploaded as multithreaded-multipart, smaller files are uploaded using the traditional method. SIZE is in Mega-Bytes, default chunk size is 15MB, minimum allowed chunk size is 5MB, maximum is 5GB.")

    optparser.add_option(      "--list-md5", dest="list_md5", action="store_true", help="Include MD5 sums in bucket listings (only for 'ls' command).")
    optparser.add_option("-H", "--human-readable-sizes", dest="human_readable_sizes", action="store_true", help="Print sizes in human readable form (eg 1kB instead of 1234).")

    optparser.add_option(      "--ws-index", dest="website_index", action="store", help="Name of index-document (only for [ws-create] command)")
    optparser.add_option(      "--ws-error", dest="website_error", action="store", help="Name of error-document (only for [ws-create] command)")

    optparser.add_option(      "--expiry-date", dest="expiry_date", action="store", help="Indicates when the expiration rule takes effect. (only for [expire] command)")
    optparser.add_option(      "--expiry-days", dest="expiry_days", action="store", help="Indicates the number of days after object creation the expiration rule takes effect. (only for [expire] command)")
    optparser.add_option(      "--expiry-prefix", dest="expiry_prefix", action="store", help="Identifying one or more objects with the prefix to which the expiration rule applies. (only for [expire] command)")

    optparser.add_option(      "--progress", dest="progress_meter", action="store_true", help="Display progress meter (default on TTY).")
    optparser.add_option(      "--no-progress", dest="progress_meter", action="store_false", help="Don't display progress meter (default on non-TTY).")
    optparser.add_option(      "--enable", dest="enable", action="store_true", help="Enable given CloudFront distribution (only for [cfmodify] command)")
    optparser.add_option(      "--disable", dest="enable", action="store_false", help="Enable given CloudFront distribution (only for [cfmodify] command)")
    optparser.add_option(      "--cf-invalidate", dest="invalidate_on_cf", action="store_true", help="Invalidate the uploaded filed in CloudFront. Also see [cfinval] command.")
    # joseprio: adding options to invalidate the default index and the default
    # index root
    optparser.add_option(      "--cf-invalidate-default-index", dest="invalidate_default_index_on_cf", action="store_true", help="When using Custom Origin and S3 static website, invalidate the default index file.")
    optparser.add_option(      "--cf-no-invalidate-default-index-root", dest="invalidate_default_index_root_on_cf", action="store_false", help="When using Custom Origin and S3 static website, don't invalidate the path to the default index file.")
    optparser.add_option(      "--cf-add-cname", dest="cf_cnames_add", action="append", metavar="CNAME", help="Add given CNAME to a CloudFront distribution (only for [cfcreate] and [cfmodify] commands)")
    optparser.add_option(      "--cf-remove-cname", dest="cf_cnames_remove", action="append", metavar="CNAME", help="Remove given CNAME from a CloudFront distribution (only for [cfmodify] command)")
    optparser.add_option(      "--cf-comment", dest="cf_comment", action="store", metavar="COMMENT", help="Set COMMENT for a given CloudFront distribution (only for [cfcreate] and [cfmodify] commands)")
    optparser.add_option(      "--cf-default-root-object", dest="cf_default_root_object", action="store", metavar="DEFAULT_ROOT_OBJECT", help="Set the default root object to return when no object is specified in the URL. Use a relative path, i.e. default/index.html instead of /default/index.html or s3://bucket/default/index.html (only for [cfcreate] and [cfmodify] commands)")
    optparser.add_option("-v", "--verbose", dest="verbosity", action="store_const", const=logging.INFO, help="Enable verbose output.")
    optparser.add_option("-d", "--debug", dest="verbosity", action="store_const", const=logging.DEBUG, help="Enable debug output.")
    optparser.add_option(      "--version", dest="show_version", action="store_true", help="Show s3cmd version (%s) and exit." % (PkgInfo.version))
    optparser.add_option("-F", "--follow-symlinks", dest="follow_symlinks", action="store_true", default=False, help="Follow symbolic links as if they are regular files")
    optparser.add_option(      "--cache-file", dest="cache_file", action="store", default="",  metavar="FILE", help="Cache FILE containing local source MD5 values")
    optparser.add_option("-q", "--quiet", dest="quiet", action="store_true", default=False, help="Silence output on stdout")

    optparser.set_usage(optparser.usage + " COMMAND [parameters]")
    optparser.set_description('S3cmd is a tool for managing objects in '+
        'Amazon S3 storage. It allows for making and removing '+
        '"buckets" and uploading, downloading and removing '+
        '"objects" from these buckets.')
    optparser.epilog = format_commands(optparser.get_prog_name(), commands_list)
    optparser.epilog += ("\nFor more information, updates and news, visit the s3cmd website:\n%s\n" % PkgInfo.url)
    optparser.epilog += ("\nConsider a donation if you have found s3cmd useful:\n%s/donate\n" % PkgInfo.url)

    (options, args) = optparser.parse_args()

    ## Some mucking with logging levels to enable
    ## debugging/verbose output for config file parser on request
    logging.basicConfig(level=options.verbosity or Config().verbosity,
                        format='%(levelname)s: %(message)s',
                        stream = sys.stderr)

    if options.show_version:
        output(u"s3cmd version %s" % PkgInfo.version)
        sys.exit(EX_OK)

    if options.quiet:
        try:
            f = open("/dev/null", "w")
            sys.stdout.close()
            sys.stdout = f
        except IOError:
            warning(u"Unable to open /dev/null: --quiet disabled.")

    ## Now finally parse the config file
    if not options.config:
        error(u"Can't find a config file. Please use --config option.")
        sys.exit(EX_CONFIG)

    try:
        cfg = Config(options.config, options.access_key, options.secret_key)
    except IOError, e:
        if options.run_configure:
            cfg = Config()
        else:
            error(u"%s: %s"  % (options.config, e.strerror))
            error(u"Configuration file not available.")
            error(u"Consider using --configure parameter to create one.")
            sys.exit(EX_CONFIG)

    # allow commandline verbosity config to override config file
    if options.verbosity is not None:
        cfg.verbosity = options.verbosity
    logging.root.setLevel(cfg.verbosity)

    ## Default to --progress on TTY devices, --no-progress elsewhere
    ## Can be overriden by actual --(no-)progress parameter
    cfg.update_option('progress_meter', sys.stdout.isatty())

    ## Unsupported features on Win32 platform
    if os.name == "nt":
        if cfg.preserve_attrs:
            error(u"Option --preserve is not yet supported on MS Windows platform. Assuming --no-preserve.")
            cfg.preserve_attrs = False
        if cfg.progress_meter:
            error(u"Option --progress is not yet supported on MS Windows platform. Assuming --no-progress.")
            cfg.progress_meter = False

    ## Pre-process --add-header's and put them to Config.extra_headers SortedDict()
    if options.add_header:
        for hdr in options.add_header:
            try:
                key, val = hdr.split(":", 1)
            except ValueError:
                raise ParameterError("Invalid header format: %s" % hdr)
            key_inval = re.sub("[a-zA-Z0-9-.]", "", key)
            if key_inval:
                key_inval = key_inval.replace(" ", "<space>")
                key_inval = key_inval.replace("\t", "<tab>")
                raise ParameterError("Invalid character(s) in header name '%s': \"%s\"" % (key, key_inval))
            debug(u"Updating Config.Config extra_headers[%s] -> %s" % (key.strip(), val.strip()))
            cfg.extra_headers[key.strip()] = val.strip()

    ## --acl-grant/--acl-revoke arguments are pre-parsed by OptionS3ACL()
    if options.acl_grants:
        for grant in options.acl_grants:
            cfg.acl_grants.append(grant)

    if options.acl_revokes:
        for grant in options.acl_revokes:
            cfg.acl_revokes.append(grant)

    ## Process --(no-)check-md5
    if options.check_md5 == False:
        try:
            cfg.sync_checks.remove("md5")
            cfg.preserve_attrs_list.remove("md5")
        except Exception:
            pass
    if options.check_md5 == True:
        if cfg.sync_checks.count("md5") == 0:
            cfg.sync_checks.append("md5")
        if cfg.preserve_attrs_list.count("md5") == 0:
            cfg.preserve_attrs_list.append("md5")

    ## Update Config with other parameters
    for option in cfg.option_list():
        try:
            if getattr(options, option) != None:
                debug(u"Updating Config.Config %s -> %s" % (option, getattr(options, option)))
                cfg.update_option(option, getattr(options, option))
        except AttributeError:
            ## Some Config() options are not settable from command line
            pass

    ## Special handling for tri-state options (True, False, None)
    cfg.update_option("enable", options.enable)
    cfg.update_option("acl_public", options.acl_public)

    ## Check multipart chunk constraints
    if cfg.multipart_chunk_size_mb < MultiPartUpload.MIN_CHUNK_SIZE_MB:
        raise ParameterError("Chunk size %d MB is too small, must be >= %d MB. Please adjust --multipart-chunk-size-mb" % (cfg.multipart_chunk_size_mb, MultiPartUpload.MIN_CHUNK_SIZE_MB))
    if cfg.multipart_chunk_size_mb > MultiPartUpload.MAX_CHUNK_SIZE_MB:
        raise ParameterError("Chunk size %d MB is too large, must be <= %d MB. Please adjust --multipart-chunk-size-mb" % (cfg.multipart_chunk_size_mb, MultiPartUpload.MAX_CHUNK_SIZE_MB))

    ## If an UploadId was provided, set put_continue True
    if options.upload_id is not None:
        cfg.upload_id = options.upload_id
        cfg.put_continue = True

    if cfg.upload_id and not cfg.multipart_chunk_size_mb:
        raise ParameterError("Must have --multipart-chunk-size-mb if using --put-continue or --upload-id")

    ## CloudFront's cf_enable and Config's enable share the same --enable switch
    options.cf_enable = options.enable

    ## CloudFront's cf_logging and Config's log_target_prefix share the same --log-target-prefix switch
    options.cf_logging = options.log_target_prefix

    ## Update CloudFront options if some were set
    for option in CfCmd.options.option_list():
        try:
            if getattr(options, option) != None:
                debug(u"Updating CloudFront.Cmd %s -> %s" % (option, getattr(options, option)))
                CfCmd.options.update_option(option, getattr(options, option))
        except AttributeError:
            ## Some CloudFront.Cmd.Options() options are not settable from command line
            pass

    if options.additional_destinations:
        cfg.additional_destinations = options.additional_destinations
    if options.files_from:
        cfg.files_from = options.files_from

    ## Set output and filesystem encoding for printing out filenames.
    sys.stdout = codecs.getwriter(cfg.encoding)(sys.stdout, "replace")
    sys.stderr = codecs.getwriter(cfg.encoding)(sys.stderr, "replace")

    ## Process --exclude and --exclude-from
    patterns_list, patterns_textual = process_patterns(options.exclude, options.exclude_from, is_glob = True, option_txt = "exclude")
    cfg.exclude.extend(patterns_list)
    cfg.debug_exclude.update(patterns_textual)

    ## Process --rexclude and --rexclude-from
    patterns_list, patterns_textual = process_patterns(options.rexclude, options.rexclude_from, is_glob = False, option_txt = "rexclude")
    cfg.exclude.extend(patterns_list)
    cfg.debug_exclude.update(patterns_textual)

    ## Process --include and --include-from
    patterns_list, patterns_textual = process_patterns(options.include, options.include_from, is_glob = True, option_txt = "include")
    cfg.include.extend(patterns_list)
    cfg.debug_include.update(patterns_textual)

    ## Process --rinclude and --rinclude-from
    patterns_list, patterns_textual = process_patterns(options.rinclude, options.rinclude_from, is_glob = False, option_txt = "rinclude")
    cfg.include.extend(patterns_list)
    cfg.debug_include.update(patterns_textual)

    ## Set socket read()/write() timeout
    socket.setdefaulttimeout(cfg.socket_timeout)

    if cfg.encrypt and cfg.gpg_passphrase == "":
        error(u"Encryption requested but no passphrase set in config file.")
        error(u"Please re-run 's3cmd --configure' and supply it.")
        sys.exit(EX_CONFIG)

    if options.dump_config:
        cfg.dump_config(sys.stdout)
        sys.exit(EX_OK)

    if options.run_configure:
        # 'args' may contain the test-bucket URI
        run_configure(options.config, args)
        sys.exit(EX_OK)

    if len(args) < 1:
<<<<<<< HEAD
        optparser.print_help()
        sys.exit(1)
=======
        error(u"Missing command. Please run with --help for more information.")
        sys.exit(EX_USAGE)
>>>>>>> 01de57ac

    ## Unicodise all remaining arguments:
    args = [unicodise(arg) for arg in args]

    command = args.pop(0)
    try:
        debug(u"Command: %s" % commands[command]["cmd"])
        ## We must do this lookup in extra step to
        ## avoid catching all KeyError exceptions
        ## from inner functions.
        cmd_func = commands[command]["func"]
    except KeyError, e:
        error(u"Invalid command: %s" % e)
        sys.exit(EX_USAGE)

    if len(args) < commands[command]["argc"]:
        error(u"Not enough parameters for command '%s'" % command)
        sys.exit(EX_USAGE)

    try:
        rc = cmd_func(args)
        if rc is None: # if we missed any cmd_*() returns
            rc = EX_GENERAL
        return rc
    except S3Error, e:
        error(u"S3 error: %s" % e)
        sys.exit(EX_SOFTWARE)

def report_exception(e, msg=''):
        sys.stderr.write(u"""
!!!!!!!!!!!!!!!!!!!!!!!!!!!!!!!!!!!!!!!!!
    An unexpected error has occurred.
  Please try reproducing the error using
  the latest s3cmd code from the git master
  branch found at:
    https://github.com/s3tools/s3cmd
  If the error persists, please report the
  following lines (removing any private
  info as necessary) to:
   s3tools-bugs@lists.sourceforge.net
%s
!!!!!!!!!!!!!!!!!!!!!!!!!!!!!!!!!!!!!!!!!

""" % msg)
        s = u' '.join([unicodise(a) for a in sys.argv])
        sys.stderr.write(u"Invoked as: %s\n" % s)

        tb = traceback.format_exc(sys.exc_info())
        e_class = str(e.__class__)
        e_class = e_class[e_class.rfind(".")+1 : -2]
        sys.stderr.write(u"Problem: %s: %s\n" % (e_class, e))
        try:
            sys.stderr.write(u"S3cmd:   %s\n" % PkgInfo.version)
        except NameError:
            sys.stderr.write(u"S3cmd:   unknown version. Module import problem?\n")
        sys.stderr.write(u"python:   %s\n" % sys.version)
        sys.stderr.write(u"environment LANG=%s\n" % os.getenv("LANG"))
        sys.stderr.write(u"\n")
        sys.stderr.write(unicode(tb, errors="replace"))

        if type(e) == ImportError:
            sys.stderr.write("\n")
            sys.stderr.write("Your sys.path contains these entries:\n")
            for path in sys.path:
                sys.stderr.write(u"\t%s\n" % path)
            sys.stderr.write("Now the question is where have the s3cmd modules been installed?\n")

        sys.stderr.write("""
!!!!!!!!!!!!!!!!!!!!!!!!!!!!!!!!!!!!!!!!!
    An unexpected error has occurred.
  Please try reproducing the error using
  the latest s3cmd code from the git master
  branch found at:
    https://github.com/s3tools/s3cmd
  If the error persists, please report the
  above lines (removing any private
  info as necessary) to:
   s3tools-bugs@lists.sourceforge.net
!!!!!!!!!!!!!!!!!!!!!!!!!!!!!!!!!!!!!!!!!
""")

if __name__ == '__main__':
    try:
        ## Our modules
        ## Keep them in try/except block to
        ## detect any syntax errors in there
        from S3.ExitCodes import *
        from S3.Exceptions import *
        from S3 import PkgInfo
        from S3.S3 import S3
        from S3.Config import Config
        from S3.SortedDict import SortedDict
        from S3.FileDict import FileDict
        from S3.S3Uri import S3Uri
        from S3 import Utils
        from S3.Utils import *
        from S3.Progress import Progress
        from S3.CloudFront import Cmd as CfCmd
        from S3.CloudFront import CloudFront
        from S3.FileLists import *
        from S3.MultiPart import MultiPartUpload

        rc = main()
        sys.exit(rc)

    except ImportError, e:
        report_exception(e)
        sys.exit(EX_GENERAL)

    except (ParameterError, InvalidFileError), e:
        error(u"Parameter problem: %s" % e)
        sys.exit(EX_USAGE)

    except (S3DownloadError, S3UploadError, S3RequestError), e:
        error(u"S3 Temporary Error: %s.  Please try again later." % e)
        sys.exit(EX_TEMPFAIL)

    except (S3Error, S3Exception, S3ResponseError, CloudFrontError), e:
        report_exception(e)
        sys.exit(EX_SOFTWARE)

    except SystemExit, e:
        sys.exit(e.code)

    except KeyboardInterrupt:
        sys.stderr.write("See ya!\n")
        sys.exit(EX_BREAK)

    except IOError, e:
        error(e)
        sys.exit(EX_IOERR)

    except OSError, e:
        error(e)
        sys.exit(EX_OSERR)

    except MemoryError:
        msg = """
MemoryError!  You have exceeded the amount of memory available for this process.
This usually occurs when syncing >750,000 files on a 32-bit python instance.
The solutions to this are:
1) sync several smaller subtrees; or
2) use a 64-bit python on a 64-bit OS with >8GB RAM
        """
        sys.stderr.write(msg)
        sys.exit(EX_OSERR)

    except UnicodeEncodeError, e:
        lang = os.getenv("LANG")
        msg = """
You have encountered a UnicodeEncodeError.  Your environment
variable LANG=%s may not specify a Unicode encoding (e.g. UTF-8).
Please set LANG=en_US.UTF-8 or similar in your environment before
invoking s3cmd.
        """ % lang
        report_exception(e, msg)
        sys.exit(EX_GENERAL)

    except Exception, e:
        report_exception(e)
        sys.exit(EX_GENERAL)

# vim:et:ts=4:sts=4:ai<|MERGE_RESOLUTION|>--- conflicted
+++ resolved
@@ -600,13 +600,8 @@
         remote_list, exclude_list = fetch_remote_list(uri_str, require_attribs = False)
 
     if len(remote_list) == 0:
-<<<<<<< HEAD
-        debug(u"Remote list is empty.")
-        return False
-=======
         warning(u"Remote list is empty.")
         return EX_OK
->>>>>>> 01de57ac
 
     if cfg.max_delete > 0 and len(remote_list) > cfg.max_delete:
         warning(u"delete: maximum requested number of deletes would be exceeded, none performed.")
@@ -2389,13 +2384,8 @@
         sys.exit(EX_OK)
 
     if len(args) < 1:
-<<<<<<< HEAD
         optparser.print_help()
-        sys.exit(1)
-=======
-        error(u"Missing command. Please run with --help for more information.")
         sys.exit(EX_USAGE)
->>>>>>> 01de57ac
 
     ## Unicodise all remaining arguments:
     args = [unicodise(arg) for arg in args]
