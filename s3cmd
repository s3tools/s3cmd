#!/usr/bin/env python2

## --------------------------------------------------------------------
## s3cmd - S3 client
##
## Authors   : Michal Ludvig and contributors
## Copyright : TGRMN Software - http://www.tgrmn.com - and contributors
## Website   : http://s3tools.org
## License   : GPL Version 2
## --------------------------------------------------------------------
## This program is free software; you can redistribute it and/or modify
## it under the terms of the GNU General Public License as published by
## the Free Software Foundation; either version 2 of the License, or
## (at your option) any later version.
## This program is distributed in the hope that it will be useful,
## but WITHOUT ANY WARRANTY; without even the implied warranty of
## MERCHANTABILITY or FITNESS FOR A PARTICULAR PURPOSE.  See the
## GNU General Public License for more details.
## --------------------------------------------------------------------

import sys

if float("%d.%d" %(sys.version_info[0], sys.version_info[1])) < 2.4:
    sys.stderr.write(u"ERROR: Python 2.4 or higher required, sorry.\n")
    sys.exit(EX_OSFILE)

import logging
import time
import os
import re
import errno
import glob
import traceback
import codecs
import locale
import subprocess
import htmlentitydefs
import socket
import shutil
import tempfile

from copy import copy
from optparse import OptionParser, Option, OptionValueError, IndentedHelpFormatter
from logging import debug, info, warning, error
from distutils.spawn import find_executable

def output(message):
    sys.stdout.write(message + "\n")
    sys.stdout.flush()

def check_args_type(args, type, verbose_type):
    for arg in args:
        if S3Uri(arg).type != type:
            raise ParameterError("Expecting %s instead of '%s'" % (verbose_type, arg))

def cmd_du(args):
    s3 = S3(Config())
    if len(args) > 0:
        uri = S3Uri(args[0])
        if uri.type == "s3" and uri.has_bucket():
            subcmd_bucket_usage(s3, uri)
            return EX_OK
    subcmd_bucket_usage_all(s3)
    return EX_OK

def subcmd_bucket_usage_all(s3):
    """
    Returns: sum of bucket sizes as integer
    Raises: S3Error
    """
    response = s3.list_all_buckets()

    buckets_size = 0
    for bucket in response["list"]:
        size = subcmd_bucket_usage(s3, S3Uri("s3://" + bucket["Name"]))
        if size != None:
            buckets_size += size
    total_size, size_coeff = formatSize(buckets_size, Config().human_readable_sizes)
    total_size_str = str(total_size) + size_coeff
    output(u"".rjust(8, "-"))
    output(u"%s Total" % (total_size_str.ljust(8)))
    return size

def subcmd_bucket_usage(s3, uri):
    """
    Returns: bucket size as integer
    Raises: S3Error
    """

    bucket = uri.bucket()
    object = uri.object()

    if object.endswith('*'):
        object = object[:-1]

    bucket_size = 0
    # iterate and store directories to traverse, while summing objects:
    dirs = [object]
    while dirs:
        try:
            response = s3.bucket_list(bucket, prefix=dirs.pop())
        except S3Error, e:
            if S3.codes.has_key(e.info["Code"]):
                error(S3.codes[e.info["Code"]] % bucket)
            raise

        # objects in the current scope:
        for obj in response["list"]:
            bucket_size += int(obj["Size"])

        # directories found in current scope:
        for obj in response["common_prefixes"]:
            dirs.append(obj["Prefix"])

    total_size, size_coeff = formatSize(bucket_size, Config().human_readable_sizes)
    total_size_str = str(total_size) + size_coeff
    output(u"%s %s" % (total_size_str.ljust(8), uri))
    return bucket_size

def cmd_ls(args):
    s3 = S3(Config())
    if len(args) > 0:
        uri = S3Uri(args[0])
        if uri.type == "s3" and uri.has_bucket():
            subcmd_bucket_list(s3, uri)
            return EX_OK
    subcmd_buckets_list_all(s3)
    return EX_OK

def cmd_buckets_list_all_all(args):
    s3 = S3(Config())

    response = s3.list_all_buckets()

    for bucket in response["list"]:
        subcmd_bucket_list(s3, S3Uri("s3://" + bucket["Name"]))
        output(u"")
    return EX_OK

def subcmd_buckets_list_all(s3):
    response = s3.list_all_buckets()
    for bucket in response["list"]:
        output(u"%s  s3://%s" % (
            formatDateTime(bucket["CreationDate"]),
            bucket["Name"],
            ))

def subcmd_bucket_list(s3, uri):
    bucket = uri.bucket()
    prefix = uri.object()

    debug(u"Bucket 's3://%s':" % bucket)
    if prefix.endswith('*'):
        prefix = prefix[:-1]
    try:
        response = s3.bucket_list(bucket, prefix = prefix)
    except S3Error, e:
        if S3.codes.has_key(e.info["Code"]):
            error(S3.codes[e.info["Code"]] % bucket)
        raise

    if cfg.list_md5:
        format_string = u"%(timestamp)16s %(size)9s%(coeff)1s  %(md5)32s  %(uri)s"
    else:
        format_string = u"%(timestamp)16s %(size)9s%(coeff)1s  %(uri)s"

    for prefix in response['common_prefixes']:
        output(format_string % {
            "timestamp": "",
            "size": "DIR",
            "coeff": "",
            "md5": "",
            "uri": uri.compose_uri(bucket, prefix["Prefix"])})

    for object in response["list"]:
        md5 = object['ETag'].strip('"\'')
        if cfg.list_md5:
            if '-' in md5: # need to get md5 from the object
                object_uri = uri.compose_uri(bucket, object["Key"])
                info_response = s3.object_info(S3Uri(object_uri))
                try:
                    md5 = info_response['s3cmd-attrs']['md5']
                except KeyError:
                    pass

        size, size_coeff = formatSize(object["Size"], Config().human_readable_sizes)
        output(format_string % {
            "timestamp": formatDateTime(object["LastModified"]),
            "size" : str(size),
            "coeff": size_coeff,
            "md5" : md5,
            "uri": uri.compose_uri(bucket, object["Key"]),
            })

def cmd_bucket_create(args):
    s3 = S3(Config())
    for arg in args:
        uri = S3Uri(arg)
        if not uri.type == "s3" or not uri.has_bucket() or uri.has_object():
            raise ParameterError("Expecting S3 URI with just the bucket name set instead of '%s'" % arg)
        try:
            response = s3.bucket_create(uri.bucket(), cfg.bucket_location)
            output(u"Bucket '%s' created" % uri.uri())
        except S3Error, e:
            if S3.codes.has_key(e.info["Code"]):
                error(S3.codes[e.info["Code"]] % uri.bucket())
            raise
    return EX_OK

def cmd_website_info(args):
    s3 = S3(Config())
    for arg in args:
        uri = S3Uri(arg)
        if not uri.type == "s3" or not uri.has_bucket() or uri.has_object():
            raise ParameterError("Expecting S3 URI with just the bucket name set instead of '%s'" % arg)
        try:
            response = s3.website_info(uri, cfg.bucket_location)
            if response:
                output(u"Bucket %s: Website configuration" % uri.uri())
                output(u"Website endpoint: %s" % response['website_endpoint'])
                output(u"Index document:   %s" % response['index_document'])
                output(u"Error document:   %s" % response['error_document'])
            else:
                output(u"Bucket %s: Unable to receive website configuration." % (uri.uri()))
        except S3Error, e:
            if S3.codes.has_key(e.info["Code"]):
                error(S3.codes[e.info["Code"]] % uri.bucket())
            raise
    return EX_OK

def cmd_website_create(args):
    s3 = S3(Config())
    for arg in args:
        uri = S3Uri(arg)
        if not uri.type == "s3" or not uri.has_bucket() or uri.has_object():
            raise ParameterError("Expecting S3 URI with just the bucket name set instead of '%s'" % arg)
        try:
            response = s3.website_create(uri, cfg.bucket_location)
            output(u"Bucket '%s': website configuration created." % (uri.uri()))
        except S3Error, e:
            if S3.codes.has_key(e.info["Code"]):
                error(S3.codes[e.info["Code"]] % uri.bucket())
            raise
    return EX_OK

def cmd_website_delete(args):
    s3 = S3(Config())
    for arg in args:
        uri = S3Uri(arg)
        if not uri.type == "s3" or not uri.has_bucket() or uri.has_object():
            raise ParameterError("Expecting S3 URI with just the bucket name set instead of '%s'" % arg)
        try:
            response = s3.website_delete(uri, cfg.bucket_location)
            output(u"Bucket '%s': website configuration deleted." % (uri.uri()))
        except S3Error, e:
            if S3.codes.has_key(e.info["Code"]):
                error(S3.codes[e.info["Code"]] % uri.bucket())
            raise
    return EX_OK

def cmd_expiration_set(args):
    s3 = S3(Config())
    for arg in args:
        uri = S3Uri(arg)
        if not uri.type == "s3" or not uri.has_bucket() or uri.has_object():
            raise ParameterError("Expecting S3 URI with just the bucket name set instead of '%s'" % arg)
        try:
            response = s3.expiration_set(uri, cfg.bucket_location)
            if response["status"] is 200:
                output(u"Bucket '%s': expiration configuration is set." % (uri.uri()))
            elif response["status"] is 204:
                output(u"Bucket '%s': expiration configuration is deleted." % (uri.uri()))
        except S3Error, e:
            if S3.codes.has_key(e.info["Code"]):
                error(S3.codes[e.info["Code"]] % uri.bucket())
            raise
    return EX_OK

def cmd_bucket_delete(args):
    def _bucket_delete_one(uri):
        try:
            response = s3.bucket_delete(uri.bucket())
            output(u"Bucket '%s' removed" % uri.uri())
        except S3Error, e:
            if e.info['Code'] == 'NoSuchBucket':
                if cfg.force:
                    return EX_OK
                else:
                    return EX_USAGE
            if e.info['Code'] == 'BucketNotEmpty' and (cfg.force or cfg.recursive):
                warning(u"Bucket is not empty. Removing all the objects from it first. This may take some time...")
                rc = subcmd_batch_del(uri_str = uri.uri())
                if rc == EX_OK:
                    return _bucket_delete_one(uri)
                else:
                    output(u"Bucket was not removed")
            elif S3.codes.has_key(e.info["Code"]):
                error(S3.codes[e.info["Code"]] % uri.bucket())
            raise
        return EX_OK

    s3 = S3(Config())
    for arg in args:
        uri = S3Uri(arg)
        if not uri.type == "s3" or not uri.has_bucket() or uri.has_object():
            raise ParameterError("Expecting S3 URI with just the bucket name set instead of '%s'" % arg)
        rc = _bucket_delete_one(uri)
        if rc != EX_OK:
            return rc
    return EX_OK

def cmd_object_put(args):
    cfg = Config()
    s3 = S3(cfg)

    if len(args) == 0:
        raise ParameterError("Nothing to upload. Expecting a local file or directory and a S3 URI destination.")

    ## Normalize URI to convert s3://bkt to s3://bkt/ (trailing slash)
    destination_base_uri = S3Uri(args.pop())
    if destination_base_uri.type != 's3':
        raise ParameterError("Destination must be S3Uri. Got: %s" % destination_base_uri)
    destination_base = unicode(destination_base_uri)

    if len(args) == 0:
        raise ParameterError("Nothing to upload. Expecting a local file or directory.")

    local_list, single_file_local, exclude_list = fetch_local_list(args, is_src = True)

    local_count = len(local_list)

    info(u"Summary: %d local files to upload" % local_count)

    if local_count == 0:
        raise ParameterError("Nothing to upload.")

    if local_count > 0:
        if not single_file_local and '-' in local_list.keys():
            raise ParameterError("Cannot specify multiple local files if uploading from '-' (ie stdin)")
        elif single_file_local and local_list.keys()[0] == "-" and destination_base.endswith("/"):
            raise ParameterError("Destination S3 URI must not end with '/' when uploading from stdin.")
        elif not destination_base.endswith("/"):
            if not single_file_local:
                raise ParameterError("Destination S3 URI must end with '/' (ie must refer to a directory on the remote side).")
            local_list[local_list.keys()[0]]['remote_uri'] = unicodise(destination_base)
        else:
            for key in local_list:
                local_list[key]['remote_uri'] = unicodise(destination_base + key)

    if cfg.dry_run:
        for key in exclude_list:
            output(u"exclude: %s" % unicodise(key))
        for key in local_list:
            if key != "-":
                nicekey = local_list[key]['full_name_unicode']
            else:
                nicekey = "<stdin>"
            output(u"upload: %s -> %s" % (nicekey, local_list[key]['remote_uri']))

        warning(u"Exiting now because of --dry-run")
        return EX_OK

    seq = 0
    for key in local_list:
        seq += 1

        uri_final = S3Uri(local_list[key]['remote_uri'])

        extra_headers = copy(cfg.extra_headers)
        full_name_orig = local_list[key]['full_name']
        full_name = full_name_orig
        seq_label = "[%d of %d]" % (seq, local_count)
        if Config().encrypt:
            gpg_exitcode, full_name, extra_headers["x-amz-meta-s3tools-gpgenc"] = gpg_encrypt(full_name_orig)
        if cfg.preserve_attrs or local_list[key]['size'] > (cfg.multipart_chunk_size_mb * 1024 * 1024):
            attr_header = _build_attr_header(local_list, key)
            debug(u"attr_header: %s" % attr_header)
            extra_headers.update(attr_header)
        try:
            response = s3.object_put(full_name, uri_final, extra_headers, extra_label = seq_label)
        except S3UploadError, e:
            error(u"Upload of '%s' failed too many times. Skipping that file." % full_name_orig)
            continue
        except InvalidFileError, e:
            warning(u"File can not be uploaded: %s" % e)
            continue
        if response is not None:
            speed_fmt = formatSize(response["speed"], human_readable = True, floating_point = True)
            if not Config().progress_meter:
                output(u"File '%s' stored as '%s' (%d bytes in %0.1f seconds, %0.2f %sB/s) %s" %
                       (unicodise(full_name_orig), uri_final, response["size"], response["elapsed"],
                        speed_fmt[0], speed_fmt[1], seq_label))
        if Config().acl_public:
            output(u"Public URL of the object is: %s" %
                   (uri_final.public_url()))
        if Config().encrypt and full_name != full_name_orig:
            debug(u"Removing temporary encrypted file: %s" % unicodise(full_name))
            os.remove(full_name)
    return EX_OK

def cmd_object_get(args):
    cfg = Config()
    s3 = S3(cfg)

    ## Check arguments:
    ## if not --recursive:
    ##   - first N arguments must be S3Uri
    ##   - if the last one is S3 make current dir the destination_base
    ##   - if the last one is a directory:
    ##       - take all 'basenames' of the remote objects and
    ##         make the destination name be 'destination_base'+'basename'
    ##   - if the last one is a file or not existing:
    ##       - if the number of sources (N, above) == 1 treat it
    ##         as a filename and save the object there.
    ##       - if there's more sources -> Error
    ## if --recursive:
    ##   - first N arguments must be S3Uri
    ##       - for each Uri get a list of remote objects with that Uri as a prefix
    ##       - apply exclude/include rules
    ##       - each list item will have MD5sum, Timestamp and pointer to S3Uri
    ##         used as a prefix.
    ##   - the last arg may be '-' (stdout)
    ##   - the last arg may be a local directory - destination_base
    ##   - if the last one is S3 make current dir the destination_base
    ##   - if the last one doesn't exist check remote list:
    ##       - if there is only one item and its_prefix==its_name
    ##         download that item to the name given in last arg.
    ##       - if there are more remote items use the last arg as a destination_base
    ##         and try to create the directory (incl. all parents).
    ##
    ## In both cases we end up with a list mapping remote object names (keys) to local file names.

    ## Each item will be a dict with the following attributes
    # {'remote_uri', 'local_filename'}
    download_list = []

    if len(args) == 0:
        raise ParameterError("Nothing to download. Expecting S3 URI.")

    if S3Uri(args[-1]).type == 'file':
        destination_base = args.pop()
    else:
        destination_base = "."

    if len(args) == 0:
        raise ParameterError("Nothing to download. Expecting S3 URI.")

    remote_list, exclude_list = fetch_remote_list(args, require_attribs = False)

    remote_count = len(remote_list)

    info(u"Summary: %d remote files to download" % remote_count)

    if remote_count > 0:
        if destination_base == "-":
            ## stdout is ok for multiple remote files!
            for key in remote_list:
                remote_list[key]['local_filename'] = "-"
        elif not os.path.isdir(destination_base):
            ## We were either given a file name (existing or not)
            if remote_count > 1:
                raise ParameterError("Destination must be a directory or stdout when downloading multiple sources.")
            remote_list[remote_list.keys()[0]]['local_filename'] = deunicodise(destination_base)
        elif os.path.isdir(destination_base):
            if destination_base[-1] != os.path.sep:
                destination_base += os.path.sep
            for key in remote_list:
                remote_list[key]['local_filename'] = destination_base + key
        else:
            raise InternalError("WTF? Is it a dir or not? -- %s" % destination_base)

    if cfg.dry_run:
        for key in exclude_list:
            output(u"exclude: %s" % unicodise(key))
        for key in remote_list:
            output(u"download: %s -> %s" % (remote_list[key]['object_uri_str'], remote_list[key]['local_filename']))

        warning(u"Exiting now because of --dry-run")
        return EX_OK

    seq = 0
    for key in remote_list:
        seq += 1
        item = remote_list[key]
        uri = S3Uri(item['object_uri_str'])
        ## Encode / Decode destination with "replace" to make sure it's compatible with current encoding
        destination = unicodise_safe(item['local_filename'])
        seq_label = "[%d of %d]" % (seq, remote_count)

        start_position = 0

        if destination == "-":
            ## stdout
            dst_stream = sys.__stdout__
            file_exists = True
        else:
            ## File
            try:
                file_exists = os.path.exists(destination)
                try:
                    dst_stream = open(destination, "ab")
                except IOError, e:
                    if e.errno == errno.ENOENT:
                        basename = destination[:destination.rindex(os.path.sep)]
                        info(u"Creating directory: %s" % basename)
                        os.makedirs(basename)
                        dst_stream = open(destination, "ab")
                    else:
                        raise
                if file_exists:
                    if Config().get_continue:
                        start_position = dst_stream.tell()
                    elif Config().force:
                        start_position = 0L
                        dst_stream.seek(0L)
                        dst_stream.truncate()
                    elif Config().skip_existing:
                        info(u"Skipping over existing file: %s" % (destination))
                        continue
                    else:
                        dst_stream.close()
                        raise ParameterError(u"File %s already exists. Use either of --force / --continue / --skip-existing or give it a new name." % destination)
            except IOError, e:
                error(u"Skipping %s: %s" % (destination, e.strerror))
                continue
        try:
            response = s3.object_get(uri, dst_stream, start_position = start_position, extra_label = seq_label)
        except S3DownloadError, e:
            error(u"%s: Skipping that file.  This is usually a transient error, please try again later." % e)
            if not file_exists: # Delete, only if file didn't exist before!
                debug(u"object_get failed for '%s', deleting..." % (destination,))
                os.unlink(destination)
            continue
        except S3Error, e:
            if not file_exists: # Delete, only if file didn't exist before!
                debug(u"object_get failed for '%s', deleting..." % (destination,))
                os.unlink(destination)
            raise

        if response["headers"].has_key("x-amz-meta-s3tools-gpgenc"):
            gpg_decrypt(destination, response["headers"]["x-amz-meta-s3tools-gpgenc"])
            response["size"] = os.stat(destination)[6]
        if response["headers"].has_key("last-modified") and destination != "-":
            last_modified = time.mktime(time.strptime(response["headers"]["last-modified"], "%a, %d %b %Y %H:%M:%S GMT"))
            os.utime(destination, (last_modified, last_modified))
            debug("set mtime to %s" % last_modified)
        if not Config().progress_meter and destination != "-":
            speed_fmt = formatSize(response["speed"], human_readable = True, floating_point = True)
            output(u"File %s saved as '%s' (%d bytes in %0.1f seconds, %0.2f %sB/s)" %
                (uri, destination, response["size"], response["elapsed"], speed_fmt[0], speed_fmt[1]))
        if Config().delete_after_fetch:
            s3.object_delete(uri)
            output(u"File %s removed after fetch" % (uri))
    return EX_OK

def cmd_object_del(args):
    recursive = Config().recursive
    for uri_str in args:
        uri = S3Uri(uri_str)
        if uri.type != "s3":
            raise ParameterError("Expecting S3 URI instead of '%s'" % uri_str)
        if not uri.has_object():
            if recursive and not Config().force:
                raise ParameterError("Please use --force to delete ALL contents of %s" % uri_str)
            elif not recursive:
                raise ParameterError("File name required, not only the bucket name. Alternatively use --recursive")

        if not recursive:
            rc = subcmd_object_del_uri(uri_str)
        else:
            rc = subcmd_batch_del(uri_str = uri_str)
        if not rc:
            return rc
    return EX_OK

def subcmd_batch_del(uri_str = None, bucket = None, remote_list = None):
    """
    Returns: EX_OK
    Raises: ValueError
    """

    def _batch_del(remote_list):
        s3 = S3(cfg)
        to_delete = remote_list[:1000]
        remote_list = remote_list[1000:]
        while len(to_delete):
            debug(u"Batch delete %d, remaining %d" % (len(to_delete), len(remote_list)))
            if not cfg.dry_run:
                response = s3.object_batch_delete(to_delete)
            output('\n'.join((u"File %s deleted" % to_delete[p]['object_uri_str']) for p in to_delete))
            to_delete = remote_list[:1000]
            remote_list = remote_list[1000:]

    if remote_list is not None and len(remote_list) == 0:
        return False

    if len([item for item in [uri_str, bucket, remote_list] if item]) != 1:
        raise ValueError("One and only one of 'uri_str', 'bucket', 'remote_list' can be specified.")

    if bucket: # bucket specified
        uri_str = "s3://%s" % bucket
    if remote_list is None: # uri_str specified
        remote_list, exclude_list = fetch_remote_list(uri_str, require_attribs = False)

    if len(remote_list) == 0:
        warning(u"Remote list is empty.")
        return EX_OK

    if cfg.max_delete > 0 and len(remote_list) > cfg.max_delete:
        warning(u"delete: maximum requested number of deletes would be exceeded, none performed.")
        return EX_OK

    _batch_del(remote_list)

    if cfg.dry_run:
        warning(u"Exiting now because of --dry-run")
        return EX_OK
    return EX_OK

def subcmd_object_del_uri(uri_str, recursive = None):
    """
    Returns: True if XXX, False if XXX
    Raises: ValueError
    """
    s3 = S3(cfg)

    if recursive is None:
        recursive = cfg.recursive

    remote_list, exclude_list = fetch_remote_list(uri_str, require_attribs = False, recursive = recursive)

    remote_count = len(remote_list)

    info(u"Summary: %d remote files to delete" % remote_count)
    if cfg.max_delete > 0 and remote_count > cfg.max_delete:
        warning(u"delete: maximum requested number of deletes would be exceeded, none performed.")
        return False

    if cfg.dry_run:
        for key in exclude_list:
            output(u"exclude: %s" % unicodise(key))
        for key in remote_list:
            output(u"delete: %s" % remote_list[key]['object_uri_str'])

        warning(u"Exiting now because of --dry-run")
        return True

    for key in remote_list:
        item = remote_list[key]
        response = s3.object_delete(S3Uri(item['object_uri_str']))
        output(u"File %s deleted" % item['object_uri_str'])
    return True

def cmd_object_restore(args):
    s3 = S3(cfg)

    if cfg.restore_days < 1:
        raise ParameterError("You must restore a file for 1 or more days")

    remote_list, exclude_list = fetch_remote_list(args, require_attribs = False, recursive = cfg.recursive)

    remote_count = len(remote_list)

    info(u"Summary: Restoring %d remote files for %d days" % (remote_count, cfg.restore_days))

    if cfg.dry_run:
        for key in exclude_list:
            output(u"exclude: %s" % unicodise(key))
        for key in remote_list:
            output(u"restore: %s" % remote_list[key]['object_uri_str'])

        warning(u"Exiting now because of --dry-run")
        return EX_OK

    for key in remote_list:
        item = remote_list[key]

        uri = S3Uri(item['object_uri_str'])
        if not item['object_uri_str'].endswith("/"):
            response = s3.object_restore(S3Uri(item['object_uri_str']))
            output(u"File %s restoration started" % item['object_uri_str'])
        else:
            debug(u"Skipping directory since only files may be restored")
    return EX_OK


def subcmd_cp_mv(args, process_fce, action_str, message):
    if action_str != 'modify' and len(args) < 2:
        raise ParameterError("Expecting two or more S3 URIs for " + action_str)
    if action_str == 'modify' and len(args) < 1:
        raise ParameterError("Expecting one or more S3 URIs for " + action_str)
    if action_str != 'modify':
        dst_base_uri = S3Uri(args.pop())
    else:
        dst_base_uri = S3Uri(args[-1])

    if dst_base_uri.type != "s3":
        raise ParameterError("Destination must be S3 URI. To download a file use 'get' or 'sync'.")
    destination_base = dst_base_uri.uri()

    remote_list, exclude_list = fetch_remote_list(args, require_attribs = False)

    remote_count = len(remote_list)

    info(u"Summary: %d remote files to %s" % (remote_count, action_str))

    if cfg.recursive:
        if not destination_base.endswith("/"):
            destination_base += "/"
        for key in remote_list:
            remote_list[key]['dest_name'] = destination_base + key
    else:
        for key in remote_list:
            if destination_base.endswith("/"):
                remote_list[key]['dest_name'] = destination_base + key
            else:
                remote_list[key]['dest_name'] = destination_base

    if cfg.dry_run:
        for key in exclude_list:
            output(u"exclude: %s" % unicodise(key))
        for key in remote_list:
            output(u"%s: %s -> %s" % (action_str, remote_list[key]['object_uri_str'], remote_list[key]['dest_name']))

        warning(u"Exiting now because of --dry-run")
        return EX_OK

    seq = 0
    for key in remote_list:
        seq += 1
        seq_label = "[%d of %d]" % (seq, remote_count)

        item = remote_list[key]
        src_uri = S3Uri(item['object_uri_str'])
        dst_uri = S3Uri(item['dest_name'])

        extra_headers = copy(cfg.extra_headers)
        try:
            response = process_fce(src_uri, dst_uri, extra_headers)
            output(message % { "src" : src_uri, "dst" : dst_uri })
            if Config().acl_public:
                info(u"Public URL is: %s" % dst_uri.public_url())
        except S3Error, e:
            if cfg.ignore_failed_copy and e.code == "NoSuchKey":
                warning(u"Key not found %s" % item['object_uri_str'])
            else:
                raise
    return EX_OK

def cmd_cp(args):
    s3 = S3(Config())
    return subcmd_cp_mv(args, s3.object_copy, "copy", u"File %(src)s copied to %(dst)s")

def cmd_modify(args):
    s3 = S3(Config())
    return subcmd_cp_mv(args, s3.object_modify, "modify", u"File %(src)s modified")

def cmd_mv(args):
    s3 = S3(Config())
    return subcmd_cp_mv(args, s3.object_move, "move", u"File %(src)s moved to %(dst)s")

def cmd_info(args):
    s3 = S3(Config())

    while (len(args)):
        uri_arg = args.pop(0)
        uri = S3Uri(uri_arg)
        if uri.type != "s3" or not uri.has_bucket():
            raise ParameterError("Expecting S3 URI instead of '%s'" % uri_arg)

        try:
            if uri.has_object():
                info = s3.object_info(uri)
                output(u"%s (object):" % uri.uri())
                output(u"   File size: %s" % info['headers']['content-length'])
                output(u"   Last mod:  %s" % info['headers']['last-modified'])
                output(u"   MIME type: %s" % info['headers']['content-type'])
                md5 = info['headers']['etag'].strip('"\'')
                try:
                    md5 = info['s3cmd-attrs']['md5']
                except KeyError:
                    pass
                output(u"   MD5 sum:   %s" % md5)
                if 'x-amz-server-side-encryption' in info['headers']:
                    output(u"   SSE:       %s" % info['headers']['x-amz-server-side-encryption'])
                else:
                    output(u"   SSE:       NONE")

            else:
                info = s3.bucket_info(uri)
                output(u"%s (bucket):" % uri.uri())
                output(u"   Location:  %s" % info['bucket-location'])
                try:
                    expiration = s3.expiration_info(uri, cfg.bucket_location)
                    expiration_desc = "Expiration Rule: "
                    if expiration['prefix'] == "":
                        expiration_desc += "all objects in this bucket "
                    else:
                        expiration_desc += "objects with key prefix '" + expiration['prefix'] + "' "
                    expiration_desc += "will expire in '"
                    if expiration['days']:
                        expiration_desc += expiration['days'] + "' day(s) after creation"
                    elif expiration['date']:
                        expiration_desc += expiration['date'] + "' "
                    output(u"   %s" % expiration_desc)
                except:
                    output(u"   Expiration Rule: none")
            acl = s3.get_acl(uri)
            acl_grant_list = acl.getGrantList()
            try:
                policy = s3.get_policy(uri)
                output(u"   policy: %s" % policy)
            except:
                output(u"   policy: none")

            for grant in acl_grant_list:
                output(u"   ACL:       %s: %s" % (grant['grantee'], grant['permission']))
            if acl.isAnonRead():
                output(u"   URL:       %s" % uri.public_url())

        except S3Error, e:
            if S3.codes.has_key(e.info["Code"]):
                error(S3.codes[e.info["Code"]] % uri.bucket())
            raise
    return EX_OK

def filedicts_to_keys(*args):
    keys = set()
    for a in args:
        keys.update(a.keys())
    keys = list(keys)
    keys.sort()
    return keys

def cmd_sync_remote2remote(args):
    s3 = S3(Config())

    # Normalise s3://uri (e.g. assert trailing slash)
    destination_base = unicode(S3Uri(args[-1]))

    src_list, src_exclude_list = fetch_remote_list(args[:-1], recursive = True, require_attribs = True)
    dst_list, dst_exclude_list = fetch_remote_list(destination_base, recursive = True, require_attribs = True)

    src_count = len(src_list)
    orig_src_count = src_count
    dst_count = len(dst_list)

    info(u"Found %d source files, %d destination files" % (src_count, dst_count))

    src_list, dst_list, update_list, copy_pairs = compare_filelists(src_list, dst_list, src_remote = True, dst_remote = True, delay_updates = cfg.delay_updates)

    src_count = len(src_list)
    update_count = len(update_list)
    dst_count = len(dst_list)

    print(u"Summary: %d source files to copy, %d files at destination to delete" % (src_count, dst_count))

    ### Populate 'target_uri' only if we've got something to sync from src to dst
    for key in src_list:
        src_list[key]['target_uri'] = destination_base + key
    for key in update_list:
        update_list[key]['target_uri'] = destination_base + key

    if cfg.dry_run:
        keys = filedicts_to_keys(src_exclude_list, dst_exclude_list)
        for key in keys:
            output(u"exclude: %s" % unicodise(key))
        if cfg.delete_removed:
            for key in dst_list:
                output(u"delete: %s" % dst_list[key]['object_uri_str'])
        for key in src_list:
            output(u"Sync: %s -> %s" % (src_list[key]['object_uri_str'], src_list[key]['target_uri']))
        warning(u"Exiting now because of --dry-run")
        return EX_OK

    # if there are copy pairs, we can't do delete_before, on the chance
    # we need one of the to-be-deleted files as a copy source.
    if len(copy_pairs) > 0:
        cfg.delete_after = True

    if cfg.delete_removed and orig_src_count == 0 and len(dst_list) and not cfg.force:
        warning(u"delete: cowardly refusing to delete because no source files were found.  Use --force to override.")
        cfg.delete_removed = False

    # Delete items in destination that are not in source
    if cfg.delete_removed and not cfg.delete_after:
        subcmd_batch_del(remote_list = dst_list)

    def _upload(src_list, seq, src_count):
        file_list = src_list.keys()
        file_list.sort()
        for file in file_list:
            seq += 1
            item = src_list[file]
            src_uri = S3Uri(item['object_uri_str'])
            dst_uri = S3Uri(item['target_uri'])
            seq_label = "[%d of %d]" % (seq, src_count)
            extra_headers = copy(cfg.extra_headers)
            try:
                response = s3.object_copy(src_uri, dst_uri, extra_headers)
                output("File %(src)s copied to %(dst)s" % { "src" : src_uri, "dst" : dst_uri })
            except S3Error, e:
                error("File %(src)s could not be copied: %(e)s" % { "src" : src_uri, "e" : e })
        return seq

    # Perform the synchronization of files
    timestamp_start = time.time()
    seq = 0
    seq = _upload(src_list, seq, src_count + update_count)
    seq = _upload(update_list, seq, src_count + update_count)
    n_copied, bytes_saved, failed_copy_files = remote_copy(s3, copy_pairs, destination_base)

    #process files not copied
    debug("Process files that was not remote copied")
    failed_copy_count = len (failed_copy_files)
    for key in failed_copy_files:
        failed_copy_files[key]['target_uri'] = destination_base + key
    seq = _upload(failed_copy_files, seq, failed_copy_count)

    total_elapsed = max(1.0, time.time() - timestamp_start)
    outstr = "Done. Copied %d files in %0.1f seconds, %0.2f files/s" % (seq, total_elapsed, seq/total_elapsed)
    if seq > 0:
        output(outstr)
    else:
        info(outstr)

    # Delete items in destination that are not in source
    if cfg.delete_removed and cfg.delete_after:
        subcmd_batch_del(remote_list = dst_list)
    return EX_OK

def cmd_sync_remote2local(args):
    def _do_deletes(local_list):
        if cfg.max_delete > 0 and len(local_list) > cfg.max_delete:
            warning(u"delete: maximum requested number of deletes would be exceeded, none performed.")
            return
        for key in local_list:
            os.unlink(local_list[key]['full_name'])
            output(u"deleted: %s" % local_list[key]['full_name_unicode'])

    s3 = S3(Config())

    destination_base = args[-1]
    local_list, single_file_local, dst_exclude_list = fetch_local_list(destination_base, is_src = False, recursive = True)
    remote_list, src_exclude_list = fetch_remote_list(args[:-1], recursive = True, require_attribs = True)

    local_count = len(local_list)
    remote_count = len(remote_list)
    orig_remote_count = remote_count

    info(u"Found %d remote files, %d local files" % (remote_count, local_count))

    remote_list, local_list, update_list, copy_pairs = compare_filelists(remote_list, local_list, src_remote = True, dst_remote = False, delay_updates = cfg.delay_updates)

    local_count = len(local_list)
    remote_count = len(remote_list)
    update_count = len(update_list)
    copy_pairs_count = len(copy_pairs)

    info(u"Summary: %d remote files to download, %d local files to delete, %d local files to hardlink" % (remote_count + update_count, local_count, copy_pairs_count))

    def _set_local_filename(remote_list, destination_base):
        if len(remote_list) == 0:
            return
        if not os.path.isdir(destination_base):
            ## We were either given a file name (existing or not) or want STDOUT
            if len(remote_list) > 1:
                raise ParameterError("Destination must be a directory when downloading multiple sources.")
            remote_list[remote_list.keys()[0]]['local_filename'] = deunicodise(destination_base)
        else:
            if destination_base[-1] != os.path.sep:
                destination_base += os.path.sep
            for key in remote_list:
                local_filename = destination_base + key
                if os.path.sep != "/":
                    local_filename = os.path.sep.join(local_filename.split("/"))
                remote_list[key]['local_filename'] = deunicodise(local_filename)

    _set_local_filename(remote_list, destination_base)
    _set_local_filename(update_list, destination_base)

    if cfg.dry_run:
        keys = filedicts_to_keys(src_exclude_list, dst_exclude_list)
        for key in keys:
            output(u"exclude: %s" % unicodise(key))
        if cfg.delete_removed:
            for key in local_list:
                output(u"delete: %s" % local_list[key]['full_name_unicode'])
        for key in remote_list:
            output(u"download: %s -> %s" % (unicodise(remote_list[key]['object_uri_str']), unicodise(remote_list[key]['local_filename'])))
        for key in update_list:
            output(u"download: %s -> %s" % (update_list[key]['object_uri_str'], update_list[key]['local_filename']))

        warning(u"Exiting now because of --dry-run")
        return EX_OK

    # if there are copy pairs, we can't do delete_before, on the chance
    # we need one of the to-be-deleted files as a copy source.
    if len(copy_pairs) > 0:
        cfg.delete_after = True

    if cfg.delete_removed and orig_remote_count == 0 and len(local_list) and not cfg.force:
        warning(u"delete: cowardly refusing to delete because no source files were found.  Use --force to override.")
        cfg.delete_removed = False

    if cfg.delete_removed and not cfg.delete_after:
        _do_deletes(local_list)

    def _download(remote_list, seq, total, total_size, dir_cache):
        original_umask = os.umask(0);
        os.umask(original_umask);
        file_list = remote_list.keys()
        file_list.sort()
        for file in file_list:
            seq += 1
            item = remote_list[file]
            uri = S3Uri(item['object_uri_str'])
            dst_file = item['local_filename']
            is_empty_directory = dst_file.endswith('/')
            seq_label = "[%d of %d]" % (seq, total)
            try:
                dst_dir = os.path.dirname(dst_file)
                if not dir_cache.has_key(dst_dir):
                    dir_cache[dst_dir] = Utils.mkdir_with_parents(dst_dir)
                if dir_cache[dst_dir] == False:
                    warning(u"%s: destination directory not writable: %s" % (unicodise(file), unicodise(dst_dir)))
                    continue

                try:
                    if not is_empty_directory: # ignore empty directory at S3:
                        debug(u"dst_file=%s" % unicodise(dst_file))
                        # create temporary files (of type .s3cmd.XXXX.tmp) in the same directory
                        # for downloading and then rename once downloaded
                        chkptfd, chkptfname = tempfile.mkstemp(".tmp",".s3cmd.",os.path.dirname(dst_file))
                        debug(u"created chkptfname=%s" % unicodise(chkptfname))
                        dst_stream = os.fdopen(chkptfd, "wb")
                        response = s3.object_get(uri, dst_stream, extra_label = seq_label)
                        dst_stream.close()
                        # download completed, rename the file to destination
                        os.rename(chkptfname, dst_file)
                        debug(u"renamed chkptfname=%s to dst_file=%s" % (unicodise(chkptfname), unicodise(dst_file)))
                except OSError, e:
                    if e.errno == errno.EISDIR:
                        warning(u"%s is a directory - skipping over" % unicodise(dst_file))
                        continue
                    else:
                        raise
                except S3DownloadError, e:
                    error(u"%s: Skipping that file.  This is usually a transient error, please try again later." % e)
                    os.unlink(chkptfname)
                    continue
                except S3Error, e:
                    warning(u"Remote file %s S3Error: %s" % (e.resource, e))
                    continue

                try:
                    # set permissions on destination file
                    if not is_empty_directory: # a normal file
                        mode = 0777 - original_umask;
                    else: # an empty directory, make them readable/executable
                        mode = 0775
                    debug(u"mode=%s" % oct(mode))
                    os.chmod(dst_file, mode);
                except:
                    raise

                # because we don't upload empty directories,
                # we can continue the loop here, we won't be setting stat info.
                # if we do start to upload empty directories, we'll have to reconsider this.
                if is_empty_directory:
                    continue

                try:
                    if response.has_key('s3cmd-attrs') and cfg.preserve_attrs:
                        attrs = response['s3cmd-attrs']
                        if attrs.has_key('mode'):
                            os.chmod(dst_file, int(attrs['mode']))
                        if attrs.has_key('mtime') or attrs.has_key('atime'):
                            mtime = attrs.has_key('mtime') and int(attrs['mtime']) or int(time.time())
                            atime = attrs.has_key('atime') and int(attrs['atime']) or int(time.time())
                            os.utime(dst_file, (atime, mtime))
                        if attrs.has_key('uid') and attrs.has_key('gid'):
                            uid = int(attrs['uid'])
                            gid = int(attrs['gid'])
                            os.lchown(dst_file,uid,gid)
                    elif response["headers"].has_key("last-modified"):
                        last_modified = time.mktime(time.strptime(response["headers"]["last-modified"], "%a, %d %b %Y %H:%M:%S GMT"))
                        os.utime(dst_file, (last_modified, last_modified))
                        debug("set mtime to %s" % last_modified)
                except OSError, e:
                    try:
                        dst_stream.close()
                        os.remove(chkptfname)
                    except: pass
                    if e.errno == errno.EEXIST:
                        warning(u"%s exists - not overwriting" % unicodise(dst_file))
                        continue
                    if e.errno in (errno.EPERM, errno.EACCES):
                        warning(u"%s not writable: %s" % (unicodise(dst_file), e.strerror))
                        continue
                    raise e
                except KeyboardInterrupt:
                    try:
                        dst_stream.close()
                        os.remove(chkptfname)
                    except: pass
                    warning(u"Exiting after keyboard interrupt")
                    return
                except Exception, e:
                    try:
                        dst_stream.close()
                        os.remove(chkptfname)
                    except: pass
                    error(u"%s: %s" % (file, e))
                    continue
                # We have to keep repeating this call because
                # Python 2.4 doesn't support try/except/finally
                # construction :-(
                try:
                    dst_stream.close()
                    os.remove(chkptfname)
                except: pass
            except S3DownloadError, e:
                error(u"%s: download failed too many times. Skipping that file.  This is usually a transient error, please try again later." % file)
                continue
            speed_fmt = formatSize(response["speed"], human_readable = True, floating_point = True)
            if not Config().progress_meter:
                output(u"File '%s' stored as '%s' (%d bytes in %0.1f seconds, %0.2f %sB/s) %s" %
                    (uri, unicodise(dst_file), response["size"], response["elapsed"], speed_fmt[0], speed_fmt[1],
                    seq_label))
            total_size += response["size"]
            if Config().delete_after_fetch:
                s3.object_delete(uri)
                output(u"File '%s' removed after syncing" % (uri))
        return seq, total_size

    total_size = 0
    total_elapsed = 0.0
    timestamp_start = time.time()
    dir_cache = {}
    seq = 0
    seq, total_size = _download(remote_list, seq, remote_count + update_count, total_size, dir_cache)
    seq, total_size = _download(update_list, seq, remote_count + update_count, total_size, dir_cache)

    failed_copy_list = local_copy(copy_pairs, destination_base)
    _set_local_filename(failed_copy_list, destination_base)
    seq, total_size = _download(failed_copy_list, seq, len(failed_copy_list) + remote_count + update_count, total_size, dir_cache)

    total_elapsed = max(1.0, time.time() - timestamp_start)
    speed_fmt = formatSize(total_size/total_elapsed, human_readable = True, floating_point = True)

    # Only print out the result if any work has been done or
    # if the user asked for verbose output
    outstr = "Done. Downloaded %d bytes in %0.1f seconds, %0.2f %sB/s" % (total_size, total_elapsed, speed_fmt[0], speed_fmt[1])
    if total_size > 0:
        output(outstr)
    else:
        info(outstr)

    if cfg.delete_removed and cfg.delete_after:
        _do_deletes(local_list)
    return EX_OK

def local_copy(copy_pairs, destination_base):
    # Do NOT hardlink local files by default, that'd be silly
    # For instance all empty files would become hardlinked together!
    encoding = sys.getfilesystemencoding()
    failed_copy_list = FileDict()
    for (src_obj, dst1, relative_file) in copy_pairs:
        src_file = os.path.join(destination_base, dst1)
        dst_file = os.path.join(destination_base, relative_file)
        dst_dir = os.path.dirname(dst_file)
        try:
            if not os.path.isdir(dst_dir):
                debug("MKDIR %s" % dst_dir)
                os.makedirs(dst_dir)
            debug(u"Copying %s to %s" % (src_file, dst_file))
            shutil.copy2(src_file.encode(encoding), dst_file.encode(encoding))
        except (IOError, OSError), e:
            warning(u'Unable to hardlink or copy files %s -> %s: %s' % (src_file, dst_file, e))
            failed_copy_list[relative_file] = src_obj
    return failed_copy_list

def remote_copy(s3, copy_pairs, destination_base):
    saved_bytes = 0
    failed_copy_list = FileDict()
    for (src_obj, dst1, dst2) in copy_pairs:
        debug(u"Remote Copying from %s to %s" % (dst1, dst2))
        dst1_uri = S3Uri(destination_base + dst1)
        dst2_uri = S3Uri(destination_base + dst2)
        extra_headers = copy(cfg.extra_headers)
        try:
            s3.object_copy(dst1_uri, dst2_uri, extra_headers)
            info = s3.object_info(dst2_uri)
            saved_bytes = saved_bytes + int(info['headers']['content-length'])
            output(u"remote copy: %s -> %s" % (dst1, dst2))
        except:
            warning(u'Unable to remote copy files %s -> %s' % (dst1_uri, dst2_uri))
            failed_copy_list[dst2] = src_obj
    return (len(copy_pairs), saved_bytes, failed_copy_list)


def _build_attr_header(local_list, src):
    attrs = {}
    for attr in cfg.preserve_attrs_list:
        if attr == 'uname':
            try:
                val = Utils.getpwuid_username(local_list[src]['uid'])
            except (KeyError, TypeError):
                attr = "uid"
                val = local_list[src].get('uid')
                if val:
                    warning(u"%s: Owner username not known. Storing UID=%d instead." % (src, val))
        elif attr == 'gname':
            try:
                val = Utils.getgrgid_grpname(local_list[src].get('gid'))
            except (KeyError, TypeError):
                attr = "gid"
                val = local_list[src].get('gid')
                if val:
                    warning(u"%s: Owner groupname not known. Storing GID=%d instead." % (src, val))
        elif attr == 'md5':
            try:
                val = local_list.get_md5(src)
            except IOError:
                val = None
        else:
            try:
                val = getattr(local_list[src]['sr'], 'st_' + attr)
            except:
                val = None
        if val is not None:
            attrs[attr] = val

    if 'md5' in attrs and attrs['md5'] is None:
        del attrs['md5']

    result = ""
    for k in attrs: result += "%s:%s/" % (k, attrs[k])
    return { 'x-amz-meta-s3cmd-attrs' : result[:-1] }


def cmd_sync_local2remote(args):
    def _single_process(local_list):
        any_child_failed = False
        for dest in destinations:
            ## Normalize URI to convert s3://bkt to s3://bkt/ (trailing slash)
            destination_base_uri = S3Uri(dest)
            if destination_base_uri.type != 's3':
                raise ParameterError("Destination must be S3Uri. Got: %s" % destination_base_uri)
            destination_base = str(destination_base_uri)
            rc = _child(destination_base, local_list)
            if rc:
                any_child_failed = True
        return any_child_failed

    def _parent():
        # Now that we've done all the disk I/O to look at the local file system and
        # calculate the md5 for each file, fork for each destination to upload to them separately
        # and in parallel
        child_pids = []
        any_child_failed = False

        for dest in destinations:
            ## Normalize URI to convert s3://bkt to s3://bkt/ (trailing slash)
            destination_base_uri = S3Uri(dest)
            if destination_base_uri.type != 's3':
                raise ParameterError("Destination must be S3Uri. Got: %s" % destination_base_uri)
            destination_base = str(destination_base_uri)
            child_pid = os.fork()
            if child_pid == 0:
                _child(destination_base, local_list)
                os._exit(0)
            else:
                child_pids.append(child_pid)

        while len(child_pids):
            (pid, status) = os.wait()
            child_pids.remove(pid)
            if status:
                any_child_failed = True

        return any_child_failed

    def _child(destination_base, local_list):
        def _set_remote_uri(local_list, destination_base, single_file_local):
            if len(local_list) > 0:
                ## Populate 'remote_uri' only if we've got something to upload
                if not destination_base.endswith("/"):
                    if not single_file_local:
                        raise ParameterError("Destination S3 URI must end with '/' (ie must refer to a directory on the remote side).")
                    local_list[local_list.keys()[0]]['remote_uri'] = unicodise(destination_base)
                else:
                    for key in local_list:
                        local_list[key]['remote_uri'] = unicodise(destination_base + key)

        def _upload(local_list, seq, total, total_size):
            file_list = local_list.keys()
            file_list.sort()
            for file in file_list:
                seq += 1
                item = local_list[file]
                src = item['full_name']
                uri = S3Uri(item['remote_uri'])
                seq_label = "[%d of %d]" % (seq, total)
                extra_headers = copy(cfg.extra_headers)
                try:
                    if cfg.preserve_attrs:
                        attr_header = _build_attr_header(local_list, file)
                        debug(u"attr_header: %s" % attr_header)
                        extra_headers.update(attr_header)
                    response = s3.object_put(src, uri, extra_headers, extra_label = seq_label)
                except InvalidFileError, e:
                    warning(u"File can not be uploaded: %s" % e)
                    continue
                except S3UploadError, e:
                    error(u"%s: upload failed too many times. Skipping that file." % item['full_name_unicode'])
                    continue
                speed_fmt = formatSize(response["speed"], human_readable = True, floating_point = True)
                if not cfg.progress_meter:
                    output(u"File '%s' stored as '%s' (%d bytes in %0.1f seconds, %0.2f %sB/s) %s" %
                        (item['full_name_unicode'], uri, response["size"], response["elapsed"],
                        speed_fmt[0], speed_fmt[1], seq_label))
                total_size += response["size"]
                uploaded_objects_list.append(uri.object())
            return seq, total_size

        remote_list, dst_exclude_list = fetch_remote_list(destination_base, recursive = True, require_attribs = True)

        local_count = len(local_list)
        orig_local_count = local_count
        remote_count = len(remote_list)

        info(u"Found %d local files, %d remote files" % (local_count, remote_count))

        if single_file_local and len(local_list) == 1 and len(remote_list) == 1:
            ## Make remote_key same as local_key for comparison if we're dealing with only one file
            remote_list_entry = remote_list[remote_list.keys()[0]]
            # Flush remote_list, by the way
            remote_list = FileDict()
            remote_list[local_list.keys()[0]] =  remote_list_entry

        local_list, remote_list, update_list, copy_pairs = compare_filelists(local_list, remote_list, src_remote = False, dst_remote = True, delay_updates = cfg.delay_updates)

        local_count = len(local_list)
        update_count = len(update_list)
        copy_count = len(copy_pairs)
        remote_count = len(remote_list)
        upload_count = local_count + update_count

        info(u"Summary: %d local files to upload, %d files to remote copy, %d remote files to delete" % (upload_count, copy_count, remote_count))

        _set_remote_uri(local_list, destination_base, single_file_local)
        _set_remote_uri(update_list, destination_base, single_file_local)

        if cfg.dry_run:
            keys = filedicts_to_keys(src_exclude_list, dst_exclude_list)
            for key in keys:
                output(u"exclude: %s" % unicodise(key))
            for key in local_list:
                output(u"upload: %s -> %s" % (local_list[key]['full_name_unicode'], local_list[key]['remote_uri']))
            for key in update_list:
                output(u"upload: %s -> %s" % (update_list[key]['full_name_unicode'], update_list[key]['remote_uri']))
            for (src_obj, dst1, dst2) in copy_pairs:
                output(u"remote copy: %s -> %s" % (dst1, dst2))
            if cfg.delete_removed:
                for key in remote_list:
                    output(u"delete: %s" % remote_list[key]['object_uri_str'])

            warning(u"Exiting now because of --dry-run")
            return EX_OK

        # if there are copy pairs, we can't do delete_before, on the chance
        # we need one of the to-be-deleted files as a copy source.
        if len(copy_pairs) > 0:
            cfg.delete_after = True

        if cfg.delete_removed and orig_local_count == 0 and len(remote_list) and not cfg.force:
            warning(u"delete: cowardly refusing to delete because no source files were found.  Use --force to override.")
            cfg.delete_removed = False

        if cfg.delete_removed and not cfg.delete_after and remote_list:
            subcmd_batch_del(remote_list = remote_list)

        total_size = 0
        total_elapsed = 0.0
        timestamp_start = time.time()
        n, total_size = _upload(local_list, 0, upload_count, total_size)
        n, total_size = _upload(update_list, n, upload_count, total_size)
        n_copies, saved_bytes, failed_copy_files  = remote_copy(s3, copy_pairs, destination_base)

        #upload file that could not be copied
        debug("Process files that was not remote copied")
        failed_copy_count = len(failed_copy_files)
        _set_remote_uri(failed_copy_files, destination_base, single_file_local)
        n, total_size = _upload(failed_copy_files, n, failed_copy_count, total_size)

        if cfg.delete_removed and cfg.delete_after and remote_list:
            subcmd_batch_del(remote_list = remote_list)
        total_elapsed = max(1.0, time.time() - timestamp_start)
        total_speed = total_elapsed and total_size/total_elapsed or 0.0
        speed_fmt = formatSize(total_speed, human_readable = True, floating_point = True)

        # Only print out the result if any work has been done or
        # if the user asked for verbose output
        outstr = "Done. Uploaded %d bytes in %0.1f seconds, %0.2f %sB/s. Copied %d files saving %d bytes transfer." % (total_size, total_elapsed, speed_fmt[0], speed_fmt[1], n_copies, saved_bytes)
        if total_size + saved_bytes > 0:
            output(outstr)
        else:
            info(outstr)

        return EX_OK

    def _invalidate_on_cf(destination_base_uri):
        cf = CloudFront(cfg)
        default_index_file = None
        if cfg.invalidate_default_index_on_cf or cfg.invalidate_default_index_root_on_cf:
            info_response = s3.website_info(destination_base_uri, cfg.bucket_location)
            if info_response:
              default_index_file = info_response['index_document']
              if len(default_index_file) < 1:
                  default_index_file = None

        result = cf.InvalidateObjects(destination_base_uri, uploaded_objects_list, default_index_file, cfg.invalidate_default_index_on_cf, cfg.invalidate_default_index_root_on_cf)
        if result['status'] == 201:
            output("Created invalidation request for %d paths" % len(uploaded_objects_list))
            output("Check progress with: s3cmd cfinvalinfo cf://%s/%s" % (result['dist_id'], result['request_id']))


    # main execution
    s3 = S3(cfg)
    uploaded_objects_list = []

    if cfg.encrypt:
        error(u"S3cmd 'sync' doesn't yet support GPG encryption, sorry.")
        error(u"Either use unconditional 's3cmd put --recursive'")
        error(u"or disable encryption with --no-encrypt parameter.")
        sys.exit(EX_USAGE)

    local_list, single_file_local, src_exclude_list = fetch_local_list(args[:-1], is_src = True, recursive = True)

    destinations = [args[-1]]
    if cfg.additional_destinations:
        destinations = destinations + cfg.additional_destinations

    if 'fork' not in os.__all__ or len(destinations) < 2:
        any_child_failed = _single_process(local_list)
        destination_base_uri = S3Uri(destinations[-1])
        if cfg.invalidate_on_cf:
            if len(uploaded_objects_list) == 0:
                info("Nothing to invalidate in CloudFront")
            else:
                _invalidate_on_cf(destination_base_uri)
    else:
        any_child_failed = _parent()
        if cfg.invalidate_on_cf:
            error(u"You cannot use both --cf-invalidate and --add-destination.")
            return(EX_USAGE)

    if any_child_failed:
        return EX_SOFTWARE
    else:
        return EX_OK

def cmd_sync(args):
    if (len(args) < 2):
        raise ParameterError("Too few parameters! Expected: %s" % commands['sync']['param'])

    if S3Uri(args[0]).type == "file" and S3Uri(args[-1]).type == "s3":
        return cmd_sync_local2remote(args)
    if S3Uri(args[0]).type == "s3" and S3Uri(args[-1]).type == "file":
        return cmd_sync_remote2local(args)
    if S3Uri(args[0]).type == "s3" and S3Uri(args[-1]).type == "s3":
        return cmd_sync_remote2remote(args)
    raise ParameterError("Invalid source/destination: '%s'" % "' '".join(args))

def cmd_setacl(args):
    s3 = S3(cfg)

    set_to_acl = cfg.acl_public and "Public" or "Private"

    if not cfg.recursive:
        old_args = args
        args = []
        for arg in old_args:
            uri = S3Uri(arg)
            if not uri.has_object():
                if cfg.acl_public != None:
                    info("Setting bucket-level ACL for %s to %s" % (uri.uri(), set_to_acl))
                else:
                    info("Setting bucket-level ACL for %s" % (uri.uri()))
                if not cfg.dry_run:
                    update_acl(s3, uri)
            else:
                args.append(arg)

    remote_list, exclude_list = fetch_remote_list(args)

    remote_count = len(remote_list)

    info(u"Summary: %d remote files to update" % remote_count)

    if cfg.dry_run:
        for key in exclude_list:
            output(u"exclude: %s" % unicodise(key))
        for key in remote_list:
            output(u"setacl: %s" % remote_list[key]['object_uri_str'])

        warning(u"Exiting now because of --dry-run")
        return EX_OK

    seq = 0
    for key in remote_list:
        seq += 1
        seq_label = "[%d of %d]" % (seq, remote_count)
        uri = S3Uri(remote_list[key]['object_uri_str'])
        update_acl(s3, uri, seq_label)
    return EX_OK

def cmd_setpolicy(args):
    s3 = S3(cfg)
    uri = S3Uri(args[1])
    policy_file = args[0]
    policy = open(policy_file, 'r').read()

    if cfg.dry_run: return EX_OK

    response = s3.set_policy(uri, policy)

    #if retsponse['status'] == 200:
    debug(u"response - %s" % response['status'])
    if response['status'] == 204:
        output(u"%s: Policy updated" % uri)
    return EX_OK

def cmd_delpolicy(args):
    s3 = S3(cfg)
    uri = S3Uri(args[0])
    if cfg.dry_run: return EX_OK

    response = s3.delete_policy(uri)

    #if retsponse['status'] == 200:
    debug(u"response - %s" % response['status'])
    output(u"%s: Policy deleted" % uri)
    return EX_OK

def cmd_setlifecycle(args):
    s3 = S3(cfg)
    uri = S3Uri(args[1])
    lifecycle_policy_file = args[0]
    lifecycle_policy = open(lifecycle_policy_file, 'r').read()

    if cfg.dry_run: return EX_OK

    response = s3.set_lifecycle_policy(uri, lifecycle_policy)

    debug(u"response - %s" % response['status'])
    if response['status'] == 204:
        output(u"%s: Lifecycle Policy updated" % uri)
    return EX_OK

def cmd_dellifecycle(args):
    s3 = S3(cfg)
    uri = S3Uri(args[0])
    if cfg.dry_run: return EX_OK

    response = s3.delete_lifecycle_policy(uri)

    debug(u"response - %s" % response['status'])
    output(u"%s: Lifecycle Policy deleted" % uri)
    return EX_OK

def cmd_multipart(args):
    s3 = S3(cfg)
    uri = S3Uri(args[0])

    #id = ''
    #if(len(args) > 1): id = args[1]

    response = s3.get_multipart(uri)
    debug(u"response - %s" % response['status'])
    output(u"%s" % uri)
    tree = getTreeFromXml(response['data'])
    debug(parseNodes(tree))
    output(u"Initiated\tPath\tId")
    for mpupload in parseNodes(tree):
        try:
            output("%s\t%s\t%s" % (mpupload['Initiated'], "s3://" + uri.bucket() + "/" + mpupload['Key'], mpupload['UploadId']))
        except KeyError:
            pass
    return EX_OK

def cmd_abort_multipart(args):
    '''{"cmd":"abortmp",   "label":"abort a multipart upload", "param":"s3://BUCKET Id", "func":cmd_abort_multipart, "argc":2},'''
    s3 = S3(cfg)
    uri = S3Uri(args[0])
    id = args[1]
    response = s3.abort_multipart(uri, id)
    debug(u"response - %s" % response['status'])
    output(u"%s" % uri)
    return EX_OK

def cmd_list_multipart(args):
    '''{"cmd":"abortmp",   "label":"list a multipart upload", "param":"s3://BUCKET Id", "func":cmd_list_multipart, "argc":2},'''
    s3 = S3(cfg)
    uri = S3Uri(args[0])
    id = args[1]

    response = s3.list_multipart(uri, id)
    debug(u"response - %s" % response['status'])
    tree = getTreeFromXml(response['data'])
    output(u"LastModified\t\t\tPartNumber\tETag\tSize")
    for mpupload in parseNodes(tree):
        try:
            output("%s\t%s\t%s\t%s" % (mpupload['LastModified'], mpupload['PartNumber'], mpupload['ETag'], mpupload['Size']))
        except:
            pass
    return EX_OK

def cmd_accesslog(args):
    s3 = S3(cfg)
    bucket_uri = S3Uri(args.pop())
    if bucket_uri.object():
        raise ParameterError("Only bucket name is required for [accesslog] command")
    if cfg.log_target_prefix == False:
        accesslog, response = s3.set_accesslog(bucket_uri, enable = False)
    elif cfg.log_target_prefix:
        log_target_prefix_uri = S3Uri(cfg.log_target_prefix)
        if log_target_prefix_uri.type != "s3":
            raise ParameterError("--log-target-prefix must be a S3 URI")
        accesslog, response = s3.set_accesslog(bucket_uri, enable = True, log_target_prefix_uri = log_target_prefix_uri, acl_public = cfg.acl_public)
    else:   # cfg.log_target_prefix == None
        accesslog = s3.get_accesslog(bucket_uri)

    output(u"Access logging for: %s" % bucket_uri.uri())
    output(u"   Logging Enabled: %s" % accesslog.isLoggingEnabled())
    if accesslog.isLoggingEnabled():
        output(u"     Target prefix: %s" % accesslog.targetPrefix().uri())
        #output(u"   Public Access:   %s" % accesslog.isAclPublic())
    return EX_OK

def cmd_sign(args):
    string_to_sign = args.pop()
    debug("string-to-sign: %r" % string_to_sign)
    signature = Utils.sign_string(string_to_sign)
    output("Signature: %s" % signature)
    return EX_OK

def cmd_signurl(args):
    expiry = args.pop()
    url_to_sign = S3Uri(args.pop())
    if url_to_sign.type != 's3':
        raise ParameterError("Must be S3Uri. Got: %s" % url_to_sign)
    debug("url to sign: %r" % url_to_sign)
    signed_url = Utils.sign_url(url_to_sign, expiry)
    output(signed_url)
    return EX_OK

def cmd_fixbucket(args):
    def _unescape(text):
        ##
        # Removes HTML or XML character references and entities from a text string.
        #
        # @param text The HTML (or XML) source text.
        # @return The plain text, as a Unicode string, if necessary.
        #
        # From: http://effbot.org/zone/re-sub.htm#unescape-html
        def _unescape_fixup(m):
            text = m.group(0)
            if not htmlentitydefs.name2codepoint.has_key('apos'):
                htmlentitydefs.name2codepoint['apos'] = ord("'")
            if text[:2] == "&#":
                # character reference
                try:
                    if text[:3] == "&#x":
                        return unichr(int(text[3:-1], 16))
                    else:
                        return unichr(int(text[2:-1]))
                except ValueError:
                    pass
            else:
                # named entity
                try:
                    text = unichr(htmlentitydefs.name2codepoint[text[1:-1]])
                except KeyError:
                    pass
            return text # leave as is
            text = text.encode('ascii', 'xmlcharrefreplace')
        return re.sub("&#?\w+;", _unescape_fixup, text)

    cfg.urlencoding_mode = "fixbucket"
    s3 = S3(cfg)

    count = 0
    for arg in args:
        culprit = S3Uri(arg)
        if culprit.type != "s3":
            raise ParameterError("Expecting S3Uri instead of: %s" % arg)
        response = s3.bucket_list_noparse(culprit.bucket(), culprit.object(), recursive = True)
        r_xent = re.compile("&#x[\da-fA-F]+;")
        response['data'] = unicode(response['data'], 'UTF-8')
        keys = re.findall("<Key>(.*?)</Key>", response['data'], re.MULTILINE)
        debug("Keys: %r" % keys)
        for key in keys:
            if r_xent.search(key):
                info("Fixing: %s" % key)
                debug("Step 1: Transforming %s" % key)
                key_bin = _unescape(key)
                debug("Step 2:       ... to %s" % key_bin)
                key_new = replace_nonprintables(key_bin)
                debug("Step 3:  ... then to %s" % key_new)
                src = S3Uri("s3://%s/%s" % (culprit.bucket(), key_bin))
                dst = S3Uri("s3://%s/%s" % (culprit.bucket(), key_new))
                resp_move = s3.object_move(src, dst)
                if resp_move['status'] == 200:
                    output("File %r renamed to %s" % (key_bin, key_new))
                    count += 1
                else:
                    error("Something went wrong for: %r" % key)
                    error("Please report the problem to s3tools-bugs@lists.sourceforge.net")
    if count > 0:
        warning("Fixed %d files' names. Their ACL were reset to Private." % count)
        warning("Use 's3cmd setacl --acl-public s3://...' to make")
        warning("them publicly readable if required.")
    return EX_OK

def resolve_list(lst, args):
    retval = []
    for item in lst:
        retval.append(item % args)
    return retval

def gpg_command(command, passphrase = ""):
    debug("GPG command: " + " ".join(command))
    p = subprocess.Popen(command, stdin = subprocess.PIPE, stdout = subprocess.PIPE, stderr = subprocess.STDOUT)
    p_stdout, p_stderr = p.communicate(passphrase + "\n")
    debug("GPG output:")
    for line in p_stdout.split("\n"):
        debug("GPG: " + line)
    p_exitcode = p.wait()
    return p_exitcode

def gpg_encrypt(filename):
    tmp_filename = Utils.mktmpfile()
    args = {
        "gpg_command" : cfg.gpg_command,
        "passphrase_fd" : "0",
        "input_file" : filename,
        "output_file" : tmp_filename,
    }
    info(u"Encrypting file %s to %s..." % (unicodise(filename), tmp_filename))
    command = resolve_list(cfg.gpg_encrypt.split(" "), args)
    code = gpg_command(command, cfg.gpg_passphrase)
    return (code, tmp_filename, "gpg")

def gpg_decrypt(filename, gpgenc_header = "", in_place = True):
    tmp_filename = Utils.mktmpfile(filename)
    args = {
        "gpg_command" : cfg.gpg_command,
        "passphrase_fd" : "0",
        "input_file" : filename,
        "output_file" : tmp_filename,
    }
    info(u"Decrypting file %s to %s..." % (unicodise(filename), tmp_filename))
    command = resolve_list(cfg.gpg_decrypt.split(" "), args)
    code = gpg_command(command, cfg.gpg_passphrase)
    if code == 0 and in_place:
        debug(u"Renaming %s to %s" % (tmp_filename, unicodise(filename)))
        os.unlink(filename)
        os.rename(tmp_filename, filename)
        tmp_filename = filename
    return (code, tmp_filename)

def run_configure(config_file, args):
    cfg = Config()
    options = [
        ("access_key", "Access Key", "Access key and Secret key are your identifiers for Amazon S3. Leave them empty for using the env variables."),
        ("secret_key", "Secret Key"),
        ("default_region", "Default Region"),
        ("gpg_passphrase", "Encryption password", "Encryption password is used to protect your files from reading\nby unauthorized persons while in transfer to S3"),
        ("gpg_command", "Path to GPG program"),
        ("use_https", "Use HTTPS protocol", "When using secure HTTPS protocol all communication with Amazon S3\nservers is protected from 3rd party eavesdropping. This method is\nslower than plain HTTP, and can only be proxied with Python 2.7 or newer"),
        ("proxy_host", "HTTP Proxy server name", "On some networks all internet access must go through a HTTP proxy.\nTry setting it here if you can't connect to S3 directly"),
        ("proxy_port", "HTTP Proxy server port"),
        ]
    ## Option-specfic defaults
    if getattr(cfg, "gpg_command") == "":
        setattr(cfg, "gpg_command", find_executable("gpg"))

    if getattr(cfg, "proxy_host") == "" and os.getenv("http_proxy"):
        re_match=re.match("(http://)?([^:]+):(\d+)", os.getenv("http_proxy"))
        if re_match:
            setattr(cfg, "proxy_host", re_match.groups()[1])
            setattr(cfg, "proxy_port", re_match.groups()[2])

    try:
        while 1:
            output(u"\nEnter new values or accept defaults in brackets with Enter.")
            output(u"Refer to user manual for detailed description of all options.")
            for option in options:
                prompt = option[1]
                ## Option-specific handling
                if option[0] == 'proxy_host' and getattr(cfg, 'use_https') == True and sys.hexversion < 0x02070000:
                    setattr(cfg, option[0], "")
                    continue
                if option[0] == 'proxy_port' and getattr(cfg, 'proxy_host') == "":
                    setattr(cfg, option[0], 0)
                    continue

                try:
                    val = getattr(cfg, option[0])
                    if type(val) is bool:
                        val = val and "Yes" or "No"
                    if val not in (None, ""):
                        prompt += " [%s]" % val
                except AttributeError:
                    pass

                if len(option) >= 3:
                    output(u"\n%s" % option[2])

                val = raw_input(prompt + ": ")
                if val != "":
                    if type(getattr(cfg, option[0])) is bool:
                        # Turn 'Yes' into True, everything else into False
                        val = val.lower().startswith('y')
                    setattr(cfg, option[0], val)
            output(u"\nNew settings:")
            for option in options:
                output(u"  %s: %s" % (option[1], getattr(cfg, option[0])))
            val = raw_input("\nTest access with supplied credentials? [Y/n] ")
            if val.lower().startswith("y") or val == "":
                try:
                    # Default, we try to list 'all' buckets which requires
                    # ListAllMyBuckets permission
                    if len(args) == 0:
                        output(u"Please wait, attempting to list all buckets...")
                        S3(Config()).bucket_list("", "")
                    else:
                        # If user specified a bucket name directly, we check it and only it.
                        # Thus, access check can succeed even if user only has access to
                        # to a single bucket and not ListAllMyBuckets permission.
                        output(u"Please wait, attempting to list bucket: " + args[0])
                        uri = S3Uri(args[0])
                        if uri.type == "s3" and uri.has_bucket():
                            S3(Config()).bucket_list(uri.bucket(), "")
                        else:
                            raise Exception(u"Invalid bucket uri: " + args[0])

                    output(u"Success. Your access key and secret key worked fine :-)")

                    output(u"\nNow verifying that encryption works...")
                    if not getattr(cfg, "gpg_command") or not getattr(cfg, "gpg_passphrase"):
                        output(u"Not configured. Never mind.")
                    else:
                        if not getattr(cfg, "gpg_command"):
                            raise Exception("Path to GPG program not set")
                        if not os.path.isfile(getattr(cfg, "gpg_command")):
                            raise Exception("GPG program not found")
                        filename = Utils.mktmpfile()
                        f = open(filename, "w")
                        f.write(os.sys.copyright)
                        f.close()
                        ret_enc = gpg_encrypt(filename)
                        ret_dec = gpg_decrypt(ret_enc[1], ret_enc[2], False)
                        hash = [
                            Utils.hash_file_md5(filename),
                            Utils.hash_file_md5(ret_enc[1]),
                            Utils.hash_file_md5(ret_dec[1]),
                        ]
                        os.unlink(filename)
                        os.unlink(ret_enc[1])
                        os.unlink(ret_dec[1])
                        if hash[0] == hash[2] and hash[0] != hash[1]:
                            output ("Success. Encryption and decryption worked fine :-)")
                        else:
                            raise Exception("Encryption verification error.")

                except S3Error, e:
                    error(u"Test failed: %s" % (e))
                    if e.code == "AccessDenied":
                        error(u"Are you sure your keys have ListAllMyBuckets permissions?")
                    val = raw_input("\nRetry configuration? [Y/n] ")
                    if val.lower().startswith("y") or val == "":
                        continue
                except Exception, e:
                    error(u"Test failed: %s" % (e))
                    val = raw_input("\nRetry configuration? [Y/n] ")
                    if val.lower().startswith("y") or val == "":
                        continue


            val = raw_input("\nSave settings? [y/N] ")
            if val.lower().startswith("y"):
                break
            val = raw_input("Retry configuration? [Y/n] ")
            if val.lower().startswith("n"):
                raise EOFError()

        ## Overwrite existing config file, make it user-readable only
        old_mask = os.umask(0077)
        try:
            os.remove(config_file)
        except OSError, e:
            if e.errno != errno.ENOENT:
                raise
        f = open(config_file, "w")
        os.umask(old_mask)
        cfg.dump_config(f)
        f.close()
        output(u"Configuration saved to '%s'" % config_file)

    except (EOFError, KeyboardInterrupt):
        output(u"\nConfiguration aborted. Changes were NOT saved.")
        return

    except IOError, e:
        error(u"Writing config file failed: %s: %s" % (config_file, e.strerror))
        sys.exit(EX_IOERR)

def process_patterns_from_file(fname, patterns_list):
    try:
        fn = open(fname, "rt")
    except IOError, e:
        error(e)
        sys.exit(EX_IOERR)
    for pattern in fn:
        pattern = pattern.strip()
        if re.match("^#", pattern) or re.match("^\s*$", pattern):
            continue
        debug(u"%s: adding rule: %s" % (fname, pattern))
        patterns_list.append(pattern)

    return patterns_list

def process_patterns(patterns_list, patterns_from, is_glob, option_txt = ""):
    """
    process_patterns(patterns, patterns_from, is_glob, option_txt = "")
    Process --exclude / --include GLOB and REGEXP patterns.
    'option_txt' is 'exclude' / 'include' / 'rexclude' / 'rinclude'
    Returns: patterns_compiled, patterns_text
    """

    patterns_compiled = []
    patterns_textual = {}

    if patterns_list is None:
        patterns_list = []

    if patterns_from:
        ## Append patterns from glob_from
        for fname in patterns_from:
            debug(u"processing --%s-from %s" % (option_txt, fname))
            patterns_list = process_patterns_from_file(fname, patterns_list)

    for pattern in patterns_list:
        debug(u"processing %s rule: %s" % (option_txt, patterns_list))
        if is_glob:
            pattern = glob.fnmatch.translate(pattern)
        r = re.compile(pattern)
        patterns_compiled.append(r)
        patterns_textual[r] = pattern

    return patterns_compiled, patterns_textual

def get_commands_list():
    return [
    {"cmd":"mb", "label":"Make bucket", "param":"s3://BUCKET", "func":cmd_bucket_create, "argc":1},
    {"cmd":"rb", "label":"Remove bucket", "param":"s3://BUCKET", "func":cmd_bucket_delete, "argc":1},
    {"cmd":"ls", "label":"List objects or buckets", "param":"[s3://BUCKET[/PREFIX]]", "func":cmd_ls, "argc":0},
    {"cmd":"la", "label":"List all object in all buckets", "param":"", "func":cmd_buckets_list_all_all, "argc":0},
    {"cmd":"put", "label":"Put file into bucket", "param":"FILE [FILE...] s3://BUCKET[/PREFIX]", "func":cmd_object_put, "argc":2},
    {"cmd":"get", "label":"Get file from bucket", "param":"s3://BUCKET/OBJECT LOCAL_FILE", "func":cmd_object_get, "argc":1},
    {"cmd":"del", "label":"Delete file from bucket", "param":"s3://BUCKET/OBJECT", "func":cmd_object_del, "argc":1},
    {"cmd":"rm", "label":"Delete file from bucket (alias for del)", "param":"s3://BUCKET/OBJECT", "func":cmd_object_del, "argc":1},
    #{"cmd":"mkdir", "label":"Make a virtual S3 directory", "param":"s3://BUCKET/path/to/dir", "func":cmd_mkdir, "argc":1},
    {"cmd":"restore", "label":"Restore file from Glacier storage", "param":"s3://BUCKET/OBJECT", "func":cmd_object_restore, "argc":1},
    {"cmd":"sync", "label":"Synchronize a directory tree to S3", "param":"LOCAL_DIR s3://BUCKET[/PREFIX] or s3://BUCKET[/PREFIX] LOCAL_DIR", "func":cmd_sync, "argc":2},
    {"cmd":"du", "label":"Disk usage by buckets", "param":"[s3://BUCKET[/PREFIX]]", "func":cmd_du, "argc":0},
    {"cmd":"info", "label":"Get various information about Buckets or Files", "param":"s3://BUCKET[/OBJECT]", "func":cmd_info, "argc":1},
    {"cmd":"cp", "label":"Copy object", "param":"s3://BUCKET1/OBJECT1 s3://BUCKET2[/OBJECT2]", "func":cmd_cp, "argc":2},
    {"cmd":"modify", "label":"Modify object metadata", "param":"s3://BUCKET1/OBJECT", "func":cmd_modify, "argc":1},
    {"cmd":"mv", "label":"Move object", "param":"s3://BUCKET1/OBJECT1 s3://BUCKET2[/OBJECT2]", "func":cmd_mv, "argc":2},
    {"cmd":"setacl", "label":"Modify Access control list for Bucket or Files", "param":"s3://BUCKET[/OBJECT]", "func":cmd_setacl, "argc":1},

    {"cmd":"setpolicy", "label":"Modify Bucket Policy", "param":"FILE s3://BUCKET", "func":cmd_setpolicy, "argc":2},
    {"cmd":"delpolicy", "label":"Delete Bucket Policy", "param":"s3://BUCKET", "func":cmd_delpolicy, "argc":1},

    {"cmd":"multipart", "label":"show multipart uploads", "param":"s3://BUCKET [Id]", "func":cmd_multipart, "argc":1},
    {"cmd":"abortmp",   "label":"abort a multipart upload", "param":"s3://BUCKET/OBJECT Id", "func":cmd_abort_multipart, "argc":2},

    {"cmd":"listmp",    "label":"list parts of a multipart upload", "param":"s3://BUCKET/OBJECT Id", "func":cmd_list_multipart, "argc":2},

    {"cmd":"accesslog", "label":"Enable/disable bucket access logging", "param":"s3://BUCKET", "func":cmd_accesslog, "argc":1},
    {"cmd":"sign", "label":"Sign arbitrary string using the secret key", "param":"STRING-TO-SIGN", "func":cmd_sign, "argc":1},
    {"cmd":"signurl", "label":"Sign an S3 URL to provide limited public access with expiry", "param":"s3://BUCKET/OBJECT expiry_epoch", "func":cmd_signurl, "argc":2},
    {"cmd":"fixbucket", "label":"Fix invalid file names in a bucket", "param":"s3://BUCKET[/PREFIX]", "func":cmd_fixbucket, "argc":1},

    ## Website commands
    {"cmd":"ws-create", "label":"Create Website from bucket", "param":"s3://BUCKET", "func":cmd_website_create, "argc":1},
    {"cmd":"ws-delete", "label":"Delete Website", "param":"s3://BUCKET", "func":cmd_website_delete, "argc":1},
    {"cmd":"ws-info", "label":"Info about Website", "param":"s3://BUCKET", "func":cmd_website_info, "argc":1},

    ## Lifecycle commands
    {"cmd":"expire", "label":"Set or delete expiration rule for the bucket", "param":"s3://BUCKET", "func":cmd_expiration_set, "argc":1},
    {"cmd":"setlifecycle", "label":"Upload a lifecycle policy for the bucket", "param":"s3://BUCKET", "func":cmd_setlifecycle, "argc":1},
    {"cmd":"dellifecycle", "label":"Remove a lifecycle policy for the bucket", "param":"s3://BUCKET", "func":cmd_dellifecycle, "argc":1},

    ## CloudFront commands
    {"cmd":"cflist", "label":"List CloudFront distribution points", "param":"", "func":CfCmd.info, "argc":0},
    {"cmd":"cfinfo", "label":"Display CloudFront distribution point parameters", "param":"[cf://DIST_ID]", "func":CfCmd.info, "argc":0},
    {"cmd":"cfcreate", "label":"Create CloudFront distribution point", "param":"s3://BUCKET", "func":CfCmd.create, "argc":1},
    {"cmd":"cfdelete", "label":"Delete CloudFront distribution point", "param":"cf://DIST_ID", "func":CfCmd.delete, "argc":1},
    {"cmd":"cfmodify", "label":"Change CloudFront distribution point parameters", "param":"cf://DIST_ID", "func":CfCmd.modify, "argc":1},
    #{"cmd":"cfinval", "label":"Invalidate CloudFront objects", "param":"s3://BUCKET/OBJECT [s3://BUCKET/OBJECT ...]", "func":CfCmd.invalidate, "argc":1},
    {"cmd":"cfinvalinfo", "label":"Display CloudFront invalidation request(s) status", "param":"cf://DIST_ID[/INVAL_ID]", "func":CfCmd.invalinfo, "argc":1},
    ]

def format_commands(progname, commands_list):
    help = "Commands:\n"
    for cmd in commands_list:
        help += "  %s\n      %s %s %s\n" % (cmd["label"], progname, cmd["cmd"], cmd["param"])
    return help


def update_acl(s3, uri, seq_label=""):
    something_changed = False
    acl = s3.get_acl(uri)
    debug(u"acl: %s - %r" % (uri, acl.grantees))
    if cfg.acl_public == True:
        if acl.isAnonRead():
            info(u"%s: already Public, skipping %s" % (uri, seq_label))
        else:
            acl.grantAnonRead()
            something_changed = True
    elif cfg.acl_public == False:  # we explicitely check for False, because it could be None
        if not acl.isAnonRead():
            info(u"%s: already Private, skipping %s" % (uri, seq_label))
        else:
            acl.revokeAnonRead()
            something_changed = True

    # update acl with arguments
    # grant first and revoke later, because revoke has priority
    if cfg.acl_grants:
        something_changed = True
        for grant in cfg.acl_grants:
            acl.grant(**grant)

    if cfg.acl_revokes:
        something_changed = True
        for revoke in cfg.acl_revokes:
            acl.revoke(**revoke)

    if not something_changed:
        return

    retsponse = s3.set_acl(uri, acl)
    if retsponse['status'] == 200:
        if cfg.acl_public in (True, False):
            set_to_acl = cfg.acl_public and "Public" or "Private"
            output(u"%s: ACL set to %s  %s" % (uri, set_to_acl, seq_label))
        else:
            output(u"%s: ACL updated" % uri)

class OptionMimeType(Option):
    def check_mimetype(option, opt, value):
        if re.compile("^[a-z0-9]+/[a-z0-9+\.-]+(;.*)?$", re.IGNORECASE).match(value):
            return value
        raise OptionValueError("option %s: invalid MIME-Type format: %r" % (opt, value))

class OptionS3ACL(Option):
    def check_s3acl(option, opt, value):
        permissions = ('read', 'write', 'read_acp', 'write_acp', 'full_control', 'all')
        try:
            permission, grantee = re.compile("^(\w+):(.+)$", re.IGNORECASE).match(value).groups()
            if not permission or not grantee:
                raise
            if permission in permissions:
                return { 'name' : grantee, 'permission' : permission.upper() }
            else:
                raise OptionValueError("option %s: invalid S3 ACL permission: %s (valid values: %s)" %
                    (opt, permission, ", ".join(permissions)))
        except:
            raise OptionValueError("option %s: invalid S3 ACL format: %r" % (opt, value))

class OptionAll(OptionMimeType, OptionS3ACL):
    TYPE_CHECKER = copy(Option.TYPE_CHECKER)
    TYPE_CHECKER["mimetype"] = OptionMimeType.check_mimetype
    TYPE_CHECKER["s3acl"] = OptionS3ACL.check_s3acl
    TYPES = Option.TYPES + ("mimetype", "s3acl")

class MyHelpFormatter(IndentedHelpFormatter):
    def format_epilog(self, epilog):
        if epilog:
            return "\n" + epilog + "\n"
        else:
            return ""

def main():
    global cfg

    commands_list = get_commands_list()
    commands = {}

    ## Populate "commands" from "commands_list"
    for cmd in commands_list:
        if cmd.has_key("cmd"):
            commands[cmd["cmd"]] = cmd

    optparser = OptionParser(option_class=OptionAll, formatter=MyHelpFormatter())
    #optparser.disable_interspersed_args()

    config_file = None
    if os.getenv("S3CMD_CONFIG"):
        config_file = os.getenv("S3CMD_CONFIG")
    elif os.name == "nt" and os.getenv("USERPROFILE"):
        config_file = os.path.join(os.getenv("USERPROFILE").decode('mbcs'), os.getenv("APPDATA").decode('mbcs') or 'Application Data', "s3cmd.ini")
    else:
        from os.path import expanduser
        config_file = os.path.join(expanduser("~"), ".s3cfg")

    preferred_encoding = locale.getpreferredencoding() or "UTF-8"

    optparser.set_defaults(encoding = preferred_encoding)
    optparser.set_defaults(config = config_file)

    optparser.add_option(      "--configure", dest="run_configure", action="store_true", help="Invoke interactive (re)configuration tool. Optionally use as '--configure s3://some-bucket' to test access to a specific bucket instead of attempting to list them all.")
    optparser.add_option("-c", "--config", dest="config", metavar="FILE", help="Config file name. Defaults to %default")
    optparser.add_option(      "--dump-config", dest="dump_config", action="store_true", help="Dump current configuration after parsing config files and command line options and exit.")
    optparser.add_option(      "--access_key", dest="access_key", help="AWS Access Key")
    optparser.add_option(      "--secret_key", dest="secret_key", help="AWS Secret Key")

    optparser.add_option("-n", "--dry-run", dest="dry_run", action="store_true", help="Only show what should be uploaded or downloaded but don't actually do it. May still perform S3 requests to get bucket listings and other information though (only for file transfer commands)")

    optparser.add_option("-s", "--ssl", dest="use_https", action="store_true", help="Use HTTPS connection when communicating with S3.")
    optparser.add_option(      "--no-ssl", dest="use_https", action="store_false", help="Don't use HTTPS. (default)")
    optparser.add_option("-e", "--encrypt", dest="encrypt", action="store_true", help="Encrypt files before uploading to S3.")
    optparser.add_option(      "--no-encrypt", dest="encrypt", action="store_false", help="Don't encrypt files.")
    optparser.add_option("-f", "--force", dest="force", action="store_true", help="Force overwrite and other dangerous operations.")
    optparser.add_option(      "--continue", dest="get_continue", action="store_true", help="Continue getting a partially downloaded file (only for [get] command).")
    optparser.add_option(      "--continue-put", dest="put_continue", action="store_true", help="Continue uploading partially uploaded files or multipart upload parts.  Restarts/parts files that don't have matching size and md5.  Skips files/parts that do.  Note: md5sum checks are not always sufficient to check (part) file equality.  Enable this at your own risk.")
    optparser.add_option(      "--upload-id", dest="upload_id", help="UploadId for Multipart Upload, in case you want continue an existing upload (equivalent to --continue-put) and there are multiple partial uploads.  Use s3cmd multipart [URI] to see what UploadIds are associated with the given URI.")
    optparser.add_option(      "--skip-existing", dest="skip_existing", action="store_true", help="Skip over files that exist at the destination (only for [get] and [sync] commands).")
    optparser.add_option("-r", "--recursive", dest="recursive", action="store_true", help="Recursive upload, download or removal.")
    optparser.add_option(      "--check-md5", dest="check_md5", action="store_true", help="Check MD5 sums when comparing files for [sync]. (default)")
    optparser.add_option(      "--no-check-md5", dest="check_md5", action="store_false", help="Do not check MD5 sums when comparing files for [sync]. Only size will be compared. May significantly speed up transfer but may also miss some changed files.")
    optparser.add_option("-P", "--acl-public", dest="acl_public", action="store_true", help="Store objects with ACL allowing read for anyone.")
    optparser.add_option(      "--acl-private", dest="acl_public", action="store_false", help="Store objects with default ACL allowing access for you only.")
    optparser.add_option(      "--acl-grant", dest="acl_grants", type="s3acl", action="append", metavar="PERMISSION:EMAIL or USER_CANONICAL_ID", help="Grant stated permission to a given amazon user. Permission is one of: read, write, read_acp, write_acp, full_control, all")
    optparser.add_option(      "--acl-revoke", dest="acl_revokes", type="s3acl", action="append", metavar="PERMISSION:USER_CANONICAL_ID", help="Revoke stated permission for a given amazon user. Permission is one of: read, write, read_acp, wr     ite_acp, full_control, all")

    optparser.add_option("-D",  "--restore-days", dest="restore_days", action="store", help="Number of days to keep restored file available (only for 'restore' command).", metavar="NUM")

    optparser.add_option(      "--delete-removed", dest="delete_removed", action="store_true", help="Delete remote objects with no corresponding local file [sync]")
    optparser.add_option(      "--no-delete-removed", dest="delete_removed", action="store_false", help="Don't delete remote objects.")
    optparser.add_option(      "--delete-after", dest="delete_after", action="store_true", help="Perform deletes after new uploads [sync]")
    optparser.add_option(      "--delay-updates", dest="delay_updates", action="store_true", help="Put all updated files into place at end [sync]")
    optparser.add_option(      "--max-delete", dest="max_delete", action="store", help="Do not delete more than NUM files. [del] and [sync]", metavar="NUM")
    optparser.add_option(      "--add-destination", dest="additional_destinations", action="append", help="Additional destination for parallel uploads, in addition to last arg.  May be repeated.")
    optparser.add_option(      "--delete-after-fetch", dest="delete_after_fetch", action="store_true", help="Delete remote objects after fetching to local file (only for [get] and [sync] commands).")
    optparser.add_option("-p", "--preserve", dest="preserve_attrs", action="store_true", help="Preserve filesystem attributes (mode, ownership, timestamps). Default for [sync] command.")
    optparser.add_option(      "--no-preserve", dest="preserve_attrs", action="store_false", help="Don't store FS attributes")
    optparser.add_option(      "--exclude", dest="exclude", action="append", metavar="GLOB", help="Filenames and paths matching GLOB will be excluded from sync")
    optparser.add_option(      "--exclude-from", dest="exclude_from", action="append", metavar="FILE", help="Read --exclude GLOBs from FILE")
    optparser.add_option(      "--rexclude", dest="rexclude", action="append", metavar="REGEXP", help="Filenames and paths matching REGEXP (regular expression) will be excluded from sync")
    optparser.add_option(      "--rexclude-from", dest="rexclude_from", action="append", metavar="FILE", help="Read --rexclude REGEXPs from FILE")
    optparser.add_option(      "--include", dest="include", action="append", metavar="GLOB", help="Filenames and paths matching GLOB will be included even if previously excluded by one of --(r)exclude(-from) patterns")
    optparser.add_option(      "--include-from", dest="include_from", action="append", metavar="FILE", help="Read --include GLOBs from FILE")
    optparser.add_option(      "--rinclude", dest="rinclude", action="append", metavar="REGEXP", help="Same as --include but uses REGEXP (regular expression) instead of GLOB")
    optparser.add_option(      "--rinclude-from", dest="rinclude_from", action="append", metavar="FILE", help="Read --rinclude REGEXPs from FILE")
    optparser.add_option(      "--ignore-failed-copy", dest="ignore_failed_copy", action="store_true", help="Don't exit unsuccessfully because of missing keys")

    optparser.add_option(      "--files-from", dest="files_from", action="append", metavar="FILE", help="Read list of source-file names from FILE. Use - to read from stdin.")
    optparser.add_option(      "--region", "--bucket-location", metavar="REGION", dest="bucket_location", help="Region to create bucket in. As of now the regions are: us-east-1, us-west-1, us-west-2, eu-west-1, eu-central-1, ap-northeast-1, ap-southeast-1, ap-southeast-2, sa-east-1")
    optparser.add_option(      "--reduced-redundancy", "--rr", dest="reduced_redundancy", action="store_true", help="Store object with 'Reduced redundancy'. Lower per-GB price. [put, cp, mv]")
    optparser.add_option(      "--no-reduced-redundancy", "--no-rr", dest="reduced_redundancy", action="store_false", help="Store object without 'Reduced redundancy'. Higher per-GB price. [put, cp, mv]")

    optparser.add_option(      "--access-logging-target-prefix", dest="log_target_prefix", help="Target prefix for access logs (S3 URI) (for [cfmodify] and [accesslog] commands)")
    optparser.add_option(      "--no-access-logging", dest="log_target_prefix", action="store_false", help="Disable access logging (for [cfmodify] and [accesslog] commands)")

    optparser.add_option(      "--default-mime-type", dest="default_mime_type", type="mimetype", action="store", help="Default MIME-type for stored objects. Application default is binary/octet-stream.")
    optparser.add_option("-M", "--guess-mime-type", dest="guess_mime_type", action="store_true", help="Guess MIME-type of files by their extension or mime magic. Fall back to default MIME-Type as specified by --default-mime-type option")
    optparser.add_option(      "--no-guess-mime-type", dest="guess_mime_type", action="store_false", help="Don't guess MIME-type and use the default type instead.")
    optparser.add_option(      "--no-mime-magic", dest="use_mime_magic", action="store_false", help="Don't use mime magic when guessing MIME-type.")
    optparser.add_option("-m", "--mime-type", dest="mime_type", type="mimetype", metavar="MIME/TYPE", help="Force MIME-type. Override both --default-mime-type and --guess-mime-type.")

    optparser.add_option(      "--add-header", dest="add_header", action="append", metavar="NAME:VALUE", help="Add a given HTTP header to the upload request. Can be used multiple times. For instance set 'Expires' or 'Cache-Control' headers (or both) using this option.")
    optparser.add_option(      "--remove-header", dest="remove_headers", action="append", metavar="NAME", help="Remove a given HTTP header.  Can be used multiple times.  For instance, remove 'Expires' or 'Cache-Control' headers (or both) using this option. [modify]")

    optparser.add_option(      "--server-side-encryption", dest="server_side_encryption", action="store_true", help="Specifies that server-side encryption will be used when putting objects. [put, sync, cp, modify]")

    optparser.add_option(      "--encoding", dest="encoding", metavar="ENCODING", help="Override autodetected terminal and filesystem encoding (character set). Autodetected: %s" % preferred_encoding)
    optparser.add_option(      "--add-encoding-exts", dest="add_encoding_exts", metavar="EXTENSIONs", help="Add encoding to these comma delimited extensions i.e. (css,js,html) when uploading to S3 )")
    optparser.add_option(      "--verbatim", dest="urlencoding_mode", action="store_const", const="verbatim", help="Use the S3 name as given on the command line. No pre-processing, encoding, etc. Use with caution!")

    optparser.add_option(      "--disable-multipart", dest="enable_multipart", action="store_false", help="Disable multipart upload on files bigger than --multipart-chunk-size-mb")
    optparser.add_option(      "--multipart-chunk-size-mb", dest="multipart_chunk_size_mb", type="int", action="store", metavar="SIZE", help="Size of each chunk of a multipart upload. Files bigger than SIZE are automatically uploaded as multithreaded-multipart, smaller files are uploaded using the traditional method. SIZE is in Mega-Bytes, default chunk size is 15MB, minimum allowed chunk size is 5MB, maximum is 5GB.")

    optparser.add_option(      "--list-md5", dest="list_md5", action="store_true", help="Include MD5 sums in bucket listings (only for 'ls' command).")
    optparser.add_option("-H", "--human-readable-sizes", dest="human_readable_sizes", action="store_true", help="Print sizes in human readable form (eg 1kB instead of 1234).")

    optparser.add_option(      "--ws-index", dest="website_index", action="store", help="Name of index-document (only for [ws-create] command)")
    optparser.add_option(      "--ws-error", dest="website_error", action="store", help="Name of error-document (only for [ws-create] command)")

    optparser.add_option(      "--expiry-date", dest="expiry_date", action="store", help="Indicates when the expiration rule takes effect. (only for [expire] command)")
    optparser.add_option(      "--expiry-days", dest="expiry_days", action="store", help="Indicates the number of days after object creation the expiration rule takes effect. (only for [expire] command)")
    optparser.add_option(      "--expiry-prefix", dest="expiry_prefix", action="store", help="Identifying one or more objects with the prefix to which the expiration rule applies. (only for [expire] command)")

    optparser.add_option(      "--progress", dest="progress_meter", action="store_true", help="Display progress meter (default on TTY).")
    optparser.add_option(      "--no-progress", dest="progress_meter", action="store_false", help="Don't display progress meter (default on non-TTY).")
    optparser.add_option(      "--enable", dest="enable", action="store_true", help="Enable given CloudFront distribution (only for [cfmodify] command)")
    optparser.add_option(      "--disable", dest="enable", action="store_false", help="Enable given CloudFront distribution (only for [cfmodify] command)")
    optparser.add_option(      "--cf-invalidate", dest="invalidate_on_cf", action="store_true", help="Invalidate the uploaded filed in CloudFront. Also see [cfinval] command.")
    # joseprio: adding options to invalidate the default index and the default
    # index root
    optparser.add_option(      "--cf-invalidate-default-index", dest="invalidate_default_index_on_cf", action="store_true", help="When using Custom Origin and S3 static website, invalidate the default index file.")
    optparser.add_option(      "--cf-no-invalidate-default-index-root", dest="invalidate_default_index_root_on_cf", action="store_false", help="When using Custom Origin and S3 static website, don't invalidate the path to the default index file.")
    optparser.add_option(      "--cf-add-cname", dest="cf_cnames_add", action="append", metavar="CNAME", help="Add given CNAME to a CloudFront distribution (only for [cfcreate] and [cfmodify] commands)")
    optparser.add_option(      "--cf-remove-cname", dest="cf_cnames_remove", action="append", metavar="CNAME", help="Remove given CNAME from a CloudFront distribution (only for [cfmodify] command)")
    optparser.add_option(      "--cf-comment", dest="cf_comment", action="store", metavar="COMMENT", help="Set COMMENT for a given CloudFront distribution (only for [cfcreate] and [cfmodify] commands)")
    optparser.add_option(      "--cf-default-root-object", dest="cf_default_root_object", action="store", metavar="DEFAULT_ROOT_OBJECT", help="Set the default root object to return when no object is specified in the URL. Use a relative path, i.e. default/index.html instead of /default/index.html or s3://bucket/default/index.html (only for [cfcreate] and [cfmodify] commands)")
    optparser.add_option("-v", "--verbose", dest="verbosity", action="store_const", const=logging.INFO, help="Enable verbose output.")
    optparser.add_option("-d", "--debug", dest="verbosity", action="store_const", const=logging.DEBUG, help="Enable debug output.")
    optparser.add_option(      "--version", dest="show_version", action="store_true", help="Show s3cmd version (%s) and exit." % (PkgInfo.version))
    optparser.add_option("-F", "--follow-symlinks", dest="follow_symlinks", action="store_true", default=False, help="Follow symbolic links as if they are regular files")
    optparser.add_option(      "--cache-file", dest="cache_file", action="store", default="",  metavar="FILE", help="Cache FILE containing local source MD5 values")
    optparser.add_option("-q", "--quiet", dest="quiet", action="store_true", default=False, help="Silence output on stdout")
<<<<<<< HEAD
    optparser.add_option(      "--region", dest="default_region", action="store", help="Override the default region")
=======
    optparser.add_option("--ca-certs", dest="ca_certs_file", action="store", default=None, help="Path to SSL CA certificate FILE (instead of system default)")
    optparser.add_option("--check-certificate", dest="check_ssl_certificate", action="store_true", help="Check SSL certificate validity")
    optparser.add_option("--no-check-certificate", dest="check_ssl_certificate", action="store_false", help="Check SSL certificate validity")
>>>>>>> 12bc8cc8

    optparser.set_usage(optparser.usage + " COMMAND [parameters]")
    optparser.set_description('S3cmd is a tool for managing objects in '+
        'Amazon S3 storage. It allows for making and removing '+
        '"buckets" and uploading, downloading and removing '+
        '"objects" from these buckets.')
    optparser.epilog = format_commands(optparser.get_prog_name(), commands_list)
    optparser.epilog += ("\nFor more information, updates and news, visit the s3cmd website:\n%s\n" % PkgInfo.url)
    optparser.epilog += ("\nConsider a donation if you have found s3cmd useful:\n%s/donate\n" % PkgInfo.url)

    (options, args) = optparser.parse_args()

    ## Some mucking with logging levels to enable
    ## debugging/verbose output for config file parser on request
    logging.basicConfig(level=options.verbosity or Config().verbosity,
                        format='%(levelname)s: %(message)s',
                        stream = sys.stderr)

    if options.show_version:
        output(u"s3cmd version %s" % PkgInfo.version)
        sys.exit(EX_OK)

    if options.quiet:
        try:
            f = open("/dev/null", "w")
            sys.stdout.close()
            sys.stdout = f
        except IOError:
            warning(u"Unable to open /dev/null: --quiet disabled.")

    ## Now finally parse the config file
    if not options.config:
        error(u"Can't find a config file. Please use --config option.")
        sys.exit(EX_CONFIG)

    try:
        cfg = Config(options.config, options.access_key, options.secret_key)
    except IOError, e:
        if options.run_configure:
            cfg = Config()
        else:
            error(u"%s: %s"  % (options.config, e.strerror))
            error(u"Configuration file not available.")
            error(u"Consider using --configure parameter to create one.")
            sys.exit(EX_CONFIG)

    # allow commandline verbosity config to override config file
    if options.verbosity is not None:
        cfg.verbosity = options.verbosity
    logging.root.setLevel(cfg.verbosity)

    ## Default to --progress on TTY devices, --no-progress elsewhere
    ## Can be overriden by actual --(no-)progress parameter
    cfg.update_option('progress_meter', sys.stdout.isatty())

    ## Unsupported features on Win32 platform
    if os.name == "nt":
        if cfg.preserve_attrs:
            error(u"Option --preserve is not yet supported on MS Windows platform. Assuming --no-preserve.")
            cfg.preserve_attrs = False
        if cfg.progress_meter:
            error(u"Option --progress is not yet supported on MS Windows platform. Assuming --no-progress.")
            cfg.progress_meter = False

    ## Pre-process --add-header's and put them to Config.extra_headers SortedDict()
    if options.add_header:
        for hdr in options.add_header:
            try:
                key, val = hdr.split(":", 1)
            except ValueError:
                raise ParameterError("Invalid header format: %s" % hdr)
            key_inval = re.sub("[a-zA-Z0-9-.]", "", key)
            if key_inval:
                key_inval = key_inval.replace(" ", "<space>")
                key_inval = key_inval.replace("\t", "<tab>")
                raise ParameterError("Invalid character(s) in header name '%s': \"%s\"" % (key, key_inval))
            debug(u"Updating Config.Config extra_headers[%s] -> %s" % (key.strip(), val.strip()))
            cfg.extra_headers[key.strip()] = val.strip()

    # Process --remove-header
    if options.remove_headers:
        cfg.remove_headers = options.remove_headers

    ## --acl-grant/--acl-revoke arguments are pre-parsed by OptionS3ACL()
    if options.acl_grants:
        for grant in options.acl_grants:
            cfg.acl_grants.append(grant)

    if options.acl_revokes:
        for grant in options.acl_revokes:
            cfg.acl_revokes.append(grant)

    ## Process --(no-)check-md5
    if options.check_md5 == False:
        try:
            cfg.sync_checks.remove("md5")
            cfg.preserve_attrs_list.remove("md5")
        except Exception:
            pass
    if options.check_md5 == True:
        if cfg.sync_checks.count("md5") == 0:
            cfg.sync_checks.append("md5")
        if cfg.preserve_attrs_list.count("md5") == 0:
            cfg.preserve_attrs_list.append("md5")

    ## Update Config with other parameters
    for option in cfg.option_list():
        try:
            if getattr(options, option) != None:
                debug(u"Updating Config.Config %s -> %s" % (option, getattr(options, option)))
                cfg.update_option(option, getattr(options, option))
        except AttributeError:
            ## Some Config() options are not settable from command line
            pass

    ## Special handling for tri-state options (True, False, None)
    cfg.update_option("enable", options.enable)
    cfg.update_option("acl_public", options.acl_public)

    ## Check multipart chunk constraints
    if cfg.multipart_chunk_size_mb < MultiPartUpload.MIN_CHUNK_SIZE_MB:
        raise ParameterError("Chunk size %d MB is too small, must be >= %d MB. Please adjust --multipart-chunk-size-mb" % (cfg.multipart_chunk_size_mb, MultiPartUpload.MIN_CHUNK_SIZE_MB))
    if cfg.multipart_chunk_size_mb > MultiPartUpload.MAX_CHUNK_SIZE_MB:
        raise ParameterError("Chunk size %d MB is too large, must be <= %d MB. Please adjust --multipart-chunk-size-mb" % (cfg.multipart_chunk_size_mb, MultiPartUpload.MAX_CHUNK_SIZE_MB))

    ## If an UploadId was provided, set put_continue True
    if options.upload_id is not None:
        cfg.upload_id = options.upload_id
        cfg.put_continue = True

    if cfg.upload_id and not cfg.multipart_chunk_size_mb:
        raise ParameterError("Must have --multipart-chunk-size-mb if using --put-continue or --upload-id")

    ## CloudFront's cf_enable and Config's enable share the same --enable switch
    options.cf_enable = options.enable

    ## CloudFront's cf_logging and Config's log_target_prefix share the same --log-target-prefix switch
    options.cf_logging = options.log_target_prefix

    ## Update CloudFront options if some were set
    for option in CfCmd.options.option_list():
        try:
            if getattr(options, option) != None:
                debug(u"Updating CloudFront.Cmd %s -> %s" % (option, getattr(options, option)))
                CfCmd.options.update_option(option, getattr(options, option))
        except AttributeError:
            ## Some CloudFront.Cmd.Options() options are not settable from command line
            pass

    if options.additional_destinations:
        cfg.additional_destinations = options.additional_destinations
    if options.files_from:
        cfg.files_from = options.files_from

    ## Set output and filesystem encoding for printing out filenames.
    sys.stdout = codecs.getwriter(cfg.encoding)(sys.stdout, "replace")
    sys.stderr = codecs.getwriter(cfg.encoding)(sys.stderr, "replace")

    ## Process --exclude and --exclude-from
    patterns_list, patterns_textual = process_patterns(options.exclude, options.exclude_from, is_glob = True, option_txt = "exclude")
    cfg.exclude.extend(patterns_list)
    cfg.debug_exclude.update(patterns_textual)

    ## Process --rexclude and --rexclude-from
    patterns_list, patterns_textual = process_patterns(options.rexclude, options.rexclude_from, is_glob = False, option_txt = "rexclude")
    cfg.exclude.extend(patterns_list)
    cfg.debug_exclude.update(patterns_textual)

    ## Process --include and --include-from
    patterns_list, patterns_textual = process_patterns(options.include, options.include_from, is_glob = True, option_txt = "include")
    cfg.include.extend(patterns_list)
    cfg.debug_include.update(patterns_textual)

    ## Process --rinclude and --rinclude-from
    patterns_list, patterns_textual = process_patterns(options.rinclude, options.rinclude_from, is_glob = False, option_txt = "rinclude")
    cfg.include.extend(patterns_list)
    cfg.debug_include.update(patterns_textual)

    ## Set socket read()/write() timeout
    socket.setdefaulttimeout(cfg.socket_timeout)

    if cfg.encrypt and cfg.gpg_passphrase == "":
        error(u"Encryption requested but no passphrase set in config file.")
        error(u"Please re-run 's3cmd --configure' and supply it.")
        sys.exit(EX_CONFIG)

    if options.dump_config:
        cfg.dump_config(sys.stdout)
        sys.exit(EX_OK)

    if options.run_configure:
        # 'args' may contain the test-bucket URI
        run_configure(options.config, args)
        sys.exit(EX_OK)

    if len(args) < 1:
        optparser.print_help()
        sys.exit(EX_USAGE)

    ## Unicodise all remaining arguments:
    args = [unicodise(arg) for arg in args]

    command = args.pop(0)
    try:
        debug(u"Command: %s" % commands[command]["cmd"])
        ## We must do this lookup in extra step to
        ## avoid catching all KeyError exceptions
        ## from inner functions.
        cmd_func = commands[command]["func"]
    except KeyError, e:
        error(u"Invalid command: %s" % e)
        sys.exit(EX_USAGE)

    if len(args) < commands[command]["argc"]:
        error(u"Not enough parameters for command '%s'" % command)
        sys.exit(EX_USAGE)

    rc = cmd_func(args)
    if rc is None: # if we missed any cmd_*() returns
        rc = EX_GENERAL
    return rc

def report_exception(e, msg=''):
        sys.stderr.write(u"""
!!!!!!!!!!!!!!!!!!!!!!!!!!!!!!!!!!!!!!!!!
    An unexpected error has occurred.
  Please try reproducing the error using
  the latest s3cmd code from the git master
  branch found at:
    https://github.com/s3tools/s3cmd
  If the error persists, please report the
  following lines (removing any private
  info as necessary) to:
   s3tools-bugs@lists.sourceforge.net
%s
!!!!!!!!!!!!!!!!!!!!!!!!!!!!!!!!!!!!!!!!!

""" % msg)
	if type(e) == ImportError:
	    s = u' '.join([(a) for a in sys.argv])
	else:
            s = u' '.join([unicodise(a) for a in sys.argv])
        sys.stderr.write(u"Invoked as: %s\n" % s)

        tb = traceback.format_exc(sys.exc_info())
        e_class = str(e.__class__)
        e_class = e_class[e_class.rfind(".")+1 : -2]
        sys.stderr.write(u"Problem: %s: %s\n" % (e_class, e))
        try:
            sys.stderr.write(u"S3cmd:   %s\n" % PkgInfo.version)
        except NameError:
            sys.stderr.write(u"S3cmd:   unknown version. Module import problem?\n")
        sys.stderr.write(u"python:   %s\n" % sys.version)
        sys.stderr.write(u"environment LANG=%s\n" % os.getenv("LANG"))
        sys.stderr.write(u"\n")
        sys.stderr.write(unicode(tb, errors="replace"))

        if type(e) == ImportError:
            sys.stderr.write("\n")
            sys.stderr.write("Your sys.path contains these entries:\n")
            for path in sys.path:
                sys.stderr.write(u"\t%s\n" % path)
            sys.stderr.write("Now the question is where have the s3cmd modules been installed?\n")

        sys.stderr.write("""
!!!!!!!!!!!!!!!!!!!!!!!!!!!!!!!!!!!!!!!!!
    An unexpected error has occurred.
  Please try reproducing the error using
  the latest s3cmd code from the git master
  branch found at:
    https://github.com/s3tools/s3cmd
  If the error persists, please report the
  above lines (removing any private
  info as necessary) to:
   s3tools-bugs@lists.sourceforge.net
!!!!!!!!!!!!!!!!!!!!!!!!!!!!!!!!!!!!!!!!!
""")

if __name__ == '__main__':
    try:
        ## Our modules
        ## Keep them in try/except block to
        ## detect any syntax errors in there
        from S3.ExitCodes import *
        from S3.Exceptions import *
        from S3 import PkgInfo
        from S3.S3 import S3
        from S3.Config import Config
        from S3.SortedDict import SortedDict
        from S3.FileDict import FileDict
        from S3.S3Uri import S3Uri
        from S3 import Utils
        from S3.Utils import *
        from S3.Progress import Progress
        from S3.CloudFront import Cmd as CfCmd
        from S3.CloudFront import CloudFront
        from S3.FileLists import *
        from S3.MultiPart import MultiPartUpload

        rc = main()
        sys.exit(rc)

    except ImportError, e:
        report_exception(e)
        sys.exit(1)

    except (ParameterError, InvalidFileError), e:
        error(u"Parameter problem: %s" % e)
        sys.exit(EX_USAGE)

    except (S3DownloadError, S3UploadError, S3RequestError), e:
        error(u"S3 Temporary Error: %s.  Please try again later." % e)
        sys.exit(EX_TEMPFAIL)

    except S3Error, e:
        error(u"S3 error: %s" % e)
        sys.exit(e.get_error_code())

    except (S3Exception, S3ResponseError, CloudFrontError), e:
        report_exception(e)
        sys.exit(EX_SOFTWARE)

    except SystemExit, e:
        sys.exit(e.code)

    except KeyboardInterrupt:
        sys.stderr.write("See ya!\n")
        sys.exit(EX_BREAK)

    except IOError, e:
        error(e)
        sys.exit(EX_IOERR)

    except OSError, e:
        error(e)
        sys.exit(EX_OSERR)

    except MemoryError:
        msg = """
MemoryError!  You have exceeded the amount of memory available for this process.
This usually occurs when syncing >750,000 files on a 32-bit python instance.
The solutions to this are:
1) sync several smaller subtrees; or
2) use a 64-bit python on a 64-bit OS with >8GB RAM
        """
        sys.stderr.write(msg)
        sys.exit(EX_OSERR)

    except UnicodeEncodeError, e:
        lang = os.getenv("LANG")
        msg = """
You have encountered a UnicodeEncodeError.  Your environment
variable LANG=%s may not specify a Unicode encoding (e.g. UTF-8).
Please set LANG=en_US.UTF-8 or similar in your environment before
invoking s3cmd.
        """ % lang
        report_exception(e, msg)
        sys.exit(EX_GENERAL)

    except Exception, e:
        report_exception(e)
        sys.exit(EX_GENERAL)

# vim:et:ts=4:sts=4:ai<|MERGE_RESOLUTION|>--- conflicted
+++ resolved
@@ -1777,7 +1777,7 @@
     options = [
         ("access_key", "Access Key", "Access key and Secret key are your identifiers for Amazon S3. Leave them empty for using the env variables."),
         ("secret_key", "Secret Key"),
-        ("default_region", "Default Region"),
+        ("bucket_location", "Default Region"),
         ("gpg_passphrase", "Encryption password", "Encryption password is used to protect your files from reading\nby unauthorized persons while in transfer to S3"),
         ("gpg_command", "Path to GPG program"),
         ("use_https", "Use HTTPS protocol", "When using secure HTTPS protocol all communication with Amazon S3\nservers is protected from 3rd party eavesdropping. This method is\nslower than plain HTTP, and can only be proxied with Python 2.7 or newer"),
@@ -2227,13 +2227,9 @@
     optparser.add_option("-F", "--follow-symlinks", dest="follow_symlinks", action="store_true", default=False, help="Follow symbolic links as if they are regular files")
     optparser.add_option(      "--cache-file", dest="cache_file", action="store", default="",  metavar="FILE", help="Cache FILE containing local source MD5 values")
     optparser.add_option("-q", "--quiet", dest="quiet", action="store_true", default=False, help="Silence output on stdout")
-<<<<<<< HEAD
-    optparser.add_option(      "--region", dest="default_region", action="store", help="Override the default region")
-=======
     optparser.add_option("--ca-certs", dest="ca_certs_file", action="store", default=None, help="Path to SSL CA certificate FILE (instead of system default)")
     optparser.add_option("--check-certificate", dest="check_ssl_certificate", action="store_true", help="Check SSL certificate validity")
     optparser.add_option("--no-check-certificate", dest="check_ssl_certificate", action="store_false", help="Check SSL certificate validity")
->>>>>>> 12bc8cc8
 
     optparser.set_usage(optparser.usage + " COMMAND [parameters]")
     optparser.set_description('S3cmd is a tool for managing objects in '+
