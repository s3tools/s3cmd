#!/usr/bin/python

## Amazon S3 manager
## Author: Michal Ludvig <michal@logix.cz>
##         http://www.logix.cz/michal
## License: GPL Version 2

import sys

if float("%d.%d" %(sys.version_info[0], sys.version_info[1])) < 2.4:
    sys.stderr.write("ERROR: Python 2.4 or higher required, sorry.\n")
    sys.exit(1)

import logging
import time
import os
import re
import errno
import glob
import traceback
import codecs
import locale
import subprocess
import htmlentitydefs
import socket
import shutil
import tempfile
import S3.Exceptions

from copy import copy
from optparse import OptionParser, Option, OptionValueError, IndentedHelpFormatter
from logging import debug, info, warning, error
from distutils.spawn import find_executable

def output(message):
    sys.stdout.write(message + "\n")
    sys.stdout.flush()

def check_args_type(args, type, verbose_type):
    for arg in args:
        if S3Uri(arg).type != type:
            raise ParameterError("Expecting %s instead of '%s'" % (verbose_type, arg))

def cmd_du(args):
    s3 = S3(Config())
    if len(args) > 0:
        uri = S3Uri(args[0])
        if uri.type == "s3" and uri.has_bucket():
            subcmd_bucket_usage(s3, uri)
            return
    subcmd_bucket_usage_all(s3)

def subcmd_bucket_usage_all(s3):
    response = s3.list_all_buckets()

    buckets_size = 0
    for bucket in response["list"]:
        size = subcmd_bucket_usage(s3, S3Uri("s3://" + bucket["Name"]))
        if size != None:
            buckets_size += size
    total_size, size_coeff = formatSize(buckets_size, Config().human_readable_sizes)
    total_size_str = str(total_size) + size_coeff
    output(u"".rjust(8, "-"))
    output(u"%s Total" % (total_size_str.ljust(8)))

def subcmd_bucket_usage(s3, uri):
    bucket = uri.bucket()
    object = uri.object()

    if object.endswith('*'):
        object = object[:-1]

    bucket_size = 0
    # iterate and store directories to traverse, while summing objects:
    dirs = [object]
    while dirs:
        try:
            response = s3.bucket_list(bucket, prefix=dirs.pop())
        except S3Error, e:
            if S3.codes.has_key(e.info["Code"]):
                error(S3.codes[e.info["Code"]] % bucket)
                return
            else:
                raise

        # objects in the current scope:
        for obj in response["list"]:
            bucket_size += int(obj["Size"])

        # directories found in current scope:
        for obj in response["common_prefixes"]:
            dirs.append(obj["Prefix"])

    total_size, size_coeff = formatSize(bucket_size, Config().human_readable_sizes)
    total_size_str = str(total_size) + size_coeff
    output(u"%s %s" % (total_size_str.ljust(8), uri))
    return bucket_size

def cmd_ls(args):
    s3 = S3(Config())
    if len(args) > 0:
        uri = S3Uri(args[0])
        if uri.type == "s3" and uri.has_bucket():
            subcmd_bucket_list(s3, uri)
            return
    subcmd_buckets_list_all(s3)

def cmd_buckets_list_all_all(args):
    s3 = S3(Config())

    response = s3.list_all_buckets()

    for bucket in response["list"]:
        subcmd_bucket_list(s3, S3Uri("s3://" + bucket["Name"]))
        output(u"")


def subcmd_buckets_list_all(s3):
    response = s3.list_all_buckets()
    for bucket in response["list"]:
        output(u"%s  s3://%s" % (
            formatDateTime(bucket["CreationDate"]),
            bucket["Name"],
            ))

def subcmd_bucket_list(s3, uri):
    bucket = uri.bucket()
    prefix = uri.object()

    debug(u"Bucket 's3://%s':" % bucket)
    if prefix.endswith('*'):
        prefix = prefix[:-1]
    try:
        response = s3.bucket_list(bucket, prefix = prefix)
    except S3Error, e:
        if S3.codes.has_key(e.info["Code"]):
            error(S3.codes[e.info["Code"]] % bucket)
            return
        else:
            raise

    if cfg.list_md5:
        format_string = u"%(timestamp)16s %(size)9s%(coeff)1s  %(md5)32s  %(uri)s"
    else:
        format_string = u"%(timestamp)16s %(size)9s%(coeff)1s  %(uri)s"

    for prefix in response['common_prefixes']:
        output(format_string % {
            "timestamp": "",
            "size": "DIR",
            "coeff": "",
            "md5": "",
            "uri": uri.compose_uri(bucket, prefix["Prefix"])})

    for object in response["list"]:
        size, size_coeff = formatSize(object["Size"], Config().human_readable_sizes)
        output(format_string % {
            "timestamp": formatDateTime(object["LastModified"]),
            "size" : str(size),
            "coeff": size_coeff,
            "md5" : object['ETag'].strip('"'),
            "uri": uri.compose_uri(bucket, object["Key"]),
            })

def cmd_bucket_create(args):
    s3 = S3(Config())
    for arg in args:
        uri = S3Uri(arg)
        if not uri.type == "s3" or not uri.has_bucket() or uri.has_object():
            raise ParameterError("Expecting S3 URI with just the bucket name set instead of '%s'" % arg)
        try:
            response = s3.bucket_create(uri.bucket(), cfg.bucket_location)
            output(u"Bucket '%s' created" % uri.uri())
        except S3Error, e:
            if S3.codes.has_key(e.info["Code"]):
                error(S3.codes[e.info["Code"]] % uri.bucket())
                return
            else:
                raise

def cmd_website_info(args):
    s3 = S3(Config())
    for arg in args:
        uri = S3Uri(arg)
        if not uri.type == "s3" or not uri.has_bucket() or uri.has_object():
            raise ParameterError("Expecting S3 URI with just the bucket name set instead of '%s'" % arg)
        try:
            response = s3.website_info(uri, cfg.bucket_location)
            if response:
                output(u"Bucket %s: Website configuration" % uri.uri())
                output(u"Website endpoint: %s" % response['website_endpoint'])
                output(u"Index document:   %s" % response['index_document'])
                output(u"Error document:   %s" % response['error_document'])
            else:
                output(u"Bucket %s: Unable to receive website configuration." % (uri.uri()))
        except S3Error, e:
            if S3.codes.has_key(e.info["Code"]):
                error(S3.codes[e.info["Code"]] % uri.bucket())
                return
            else:
                raise

def cmd_website_create(args):
    s3 = S3(Config())
    for arg in args:
        uri = S3Uri(arg)
        if not uri.type == "s3" or not uri.has_bucket() or uri.has_object():
            raise ParameterError("Expecting S3 URI with just the bucket name set instead of '%s'" % arg)
        try:
            response = s3.website_create(uri, cfg.bucket_location)
            output(u"Bucket '%s': website configuration created." % (uri.uri()))
        except S3Error, e:
            if S3.codes.has_key(e.info["Code"]):
                error(S3.codes[e.info["Code"]] % uri.bucket())
                return
            else:
                raise

def cmd_website_delete(args):
    s3 = S3(Config())
    for arg in args:
        uri = S3Uri(arg)
        if not uri.type == "s3" or not uri.has_bucket() or uri.has_object():
            raise ParameterError("Expecting S3 URI with just the bucket name set instead of '%s'" % arg)
        try:
            response = s3.website_delete(uri, cfg.bucket_location)
            output(u"Bucket '%s': website configuration deleted." % (uri.uri()))
        except S3Error, e:
            if S3.codes.has_key(e.info["Code"]):
                error(S3.codes[e.info["Code"]] % uri.bucket())
                return
            else:
                raise

def cmd_bucket_delete(args):
    def _bucket_delete_one(uri):
        try:
            response = s3.bucket_delete(uri.bucket())
        except S3Error, e:
            if e.info['Code'] == 'BucketNotEmpty' and (cfg.force or cfg.recursive):
                warning(u"Bucket is not empty. Removing all the objects from it first. This may take some time...")
                subcmd_object_del_uri(uri.uri(), recursive = True)
                return _bucket_delete_one(uri)
            elif S3.codes.has_key(e.info["Code"]):
                error(S3.codes[e.info["Code"]] % uri.bucket())
                return
            else:
                raise

    s3 = S3(Config())
    for arg in args:
        uri = S3Uri(arg)
        if not uri.type == "s3" or not uri.has_bucket() or uri.has_object():
            raise ParameterError("Expecting S3 URI with just the bucket name set instead of '%s'" % arg)
        _bucket_delete_one(uri)
        output(u"Bucket '%s' removed" % uri.uri())

def cmd_object_put(args):
    cfg = Config()
    s3 = S3(cfg)

    if len(args) == 0:
        raise ParameterError("Nothing to upload. Expecting a local file or directory and a S3 URI destination.")

    ## Normalize URI to convert s3://bkt to s3://bkt/ (trailing slash)
    destination_base_uri = S3Uri(args.pop())
    if destination_base_uri.type != 's3':
        raise ParameterError("Destination must be S3Uri. Got: %s" % destination_base_uri)
    destination_base = str(destination_base_uri)

    if len(args) == 0:
        raise ParameterError("Nothing to upload. Expecting a local file or directory.")

    local_list, single_file_local = fetch_local_list(args)

    local_list, exclude_list = filter_exclude_include(local_list)

    local_count = len(local_list)

    info(u"Summary: %d local files to upload" % local_count)

    if local_count > 0:
        if not single_file_local and '-' in local_list.keys():
            raise ParameterError("Cannot specify multiple local files if uploading from '-' (ie stdin)")
        elif single_file_local and local_list.keys()[0] == "-" and destination_base.endswith("/"):
            raise ParameterError("Destination S3 URI must not end with '/' when uploading from stdin.")
        elif not destination_base.endswith("/"):
            if not single_file_local:
                raise ParameterError("Destination S3 URI must end with '/' (ie must refer to a directory on the remote side).")
            local_list[local_list.keys()[0]]['remote_uri'] = unicodise(destination_base)
        else:
            for key in local_list:
                local_list[key]['remote_uri'] = unicodise(destination_base + key)

    if cfg.dry_run:
        for key in exclude_list:
            output(u"exclude: %s" % unicodise(key))
        for key in local_list:
            if key != "-":
                nicekey = local_list[key]['full_name_unicode']
            else:
                nicekey = "<stdin>"
            output(u"upload: %s -> %s" % (nicekey, local_list[key]['remote_uri']))

        warning(u"Exiting now because of --dry-run")
        return

    seq = 0
    for key in local_list:
        seq += 1

        uri_final = S3Uri(local_list[key]['remote_uri'])

        extra_headers = copy(cfg.extra_headers)
        full_name_orig = local_list[key]['full_name']
        full_name = full_name_orig
        seq_label = "[%d of %d]" % (seq, local_count)
        if Config().encrypt:
            exitcode, full_name, extra_headers["x-amz-meta-s3tools-gpgenc"] = gpg_encrypt(full_name_orig)
        try:
            response = s3.object_put(full_name, uri_final, extra_headers, extra_label = seq_label)
        except S3UploadError, e:
            error(u"Upload of '%s' failed too many times. Skipping that file." % full_name_orig)
            continue
        except InvalidFileError, e:
            warning(u"File can not be uploaded: %s" % e)
            continue
        speed_fmt = formatSize(response["speed"], human_readable = True, floating_point = True)
        if not Config().progress_meter:
            output(u"File '%s' stored as '%s' (%d bytes in %0.1f seconds, %0.2f %sB/s) %s" %
                (unicodise(full_name_orig), uri_final, response["size"], response["elapsed"],
                speed_fmt[0], speed_fmt[1], seq_label))
        if Config().acl_public:
            output(u"Public URL of the object is: %s" %
                (uri_final.public_url()))
        if Config().encrypt and full_name != full_name_orig:
            debug(u"Removing temporary encrypted file: %s" % unicodise(full_name))
            os.remove(full_name)

def cmd_object_get(args):
    cfg = Config()
    s3 = S3(cfg)

    ## Check arguments:
    ## if not --recursive:
    ##   - first N arguments must be S3Uri
    ##   - if the last one is S3 make current dir the destination_base
    ##   - if the last one is a directory:
    ##       - take all 'basenames' of the remote objects and
    ##         make the destination name be 'destination_base'+'basename'
    ##   - if the last one is a file or not existing:
    ##       - if the number of sources (N, above) == 1 treat it
    ##         as a filename and save the object there.
    ##       - if there's more sources -> Error
    ## if --recursive:
    ##   - first N arguments must be S3Uri
    ##       - for each Uri get a list of remote objects with that Uri as a prefix
    ##       - apply exclude/include rules
    ##       - each list item will have MD5sum, Timestamp and pointer to S3Uri
    ##         used as a prefix.
    ##   - the last arg may be '-' (stdout)
    ##   - the last arg may be a local directory - destination_base
    ##   - if the last one is S3 make current dir the destination_base
    ##   - if the last one doesn't exist check remote list:
    ##       - if there is only one item and its_prefix==its_name
    ##         download that item to the name given in last arg.
    ##       - if there are more remote items use the last arg as a destination_base
    ##         and try to create the directory (incl. all parents).
    ##
    ## In both cases we end up with a list mapping remote object names (keys) to local file names.

    ## Each item will be a dict with the following attributes
    # {'remote_uri', 'local_filename'}
    download_list = []

    if len(args) == 0:
        raise ParameterError("Nothing to download. Expecting S3 URI.")

    if S3Uri(args[-1]).type == 'file':
        destination_base = args.pop()
    else:
        destination_base = "."

    if len(args) == 0:
        raise ParameterError("Nothing to download. Expecting S3 URI.")

    remote_list = fetch_remote_list(args, require_attribs = False)
    remote_list, exclude_list = filter_exclude_include(remote_list)

    remote_count = len(remote_list)

    info(u"Summary: %d remote files to download" % remote_count)

    if remote_count > 0:
        if destination_base == "-":
            ## stdout is ok for multiple remote files!
            for key in remote_list:
                remote_list[key]['local_filename'] = "-"
        elif not os.path.isdir(destination_base):
            ## We were either given a file name (existing or not)
            if remote_count > 1:
                raise ParameterError("Destination must be a directory or stdout when downloading multiple sources.")
            remote_list[remote_list.keys()[0]]['local_filename'] = deunicodise(destination_base)
        elif os.path.isdir(destination_base):
            if destination_base[-1] != os.path.sep:
                destination_base += os.path.sep
            for key in remote_list:
                remote_list[key]['local_filename'] = destination_base + key
        else:
            raise InternalError("WTF? Is it a dir or not? -- %s" % destination_base)

    if cfg.dry_run:
        for key in exclude_list:
            output(u"exclude: %s" % unicodise(key))
        for key in remote_list:
            output(u"download: %s -> %s" % (remote_list[key]['object_uri_str'], remote_list[key]['local_filename']))

        warning(u"Exiting now because of --dry-run")
        return

    seq = 0
    for key in remote_list:
        seq += 1
        item = remote_list[key]
        uri = S3Uri(item['object_uri_str'])
        ## Encode / Decode destination with "replace" to make sure it's compatible with current encoding
        destination = unicodise_safe(item['local_filename'])
        seq_label = "[%d of %d]" % (seq, remote_count)

        start_position = 0

        if destination == "-":
            ## stdout
            dst_stream = sys.__stdout__
        else:
            ## File
            try:
                file_exists = os.path.exists(destination)
                try:
                    dst_stream = open(destination, "ab")
                except IOError, e:
                    if e.errno == errno.ENOENT:
                        basename = destination[:destination.rindex(os.path.sep)]
                        info(u"Creating directory: %s" % basename)
                        os.makedirs(basename)
                        dst_stream = open(destination, "ab")
                    else:
                        raise
                if file_exists:
                    if Config().get_continue:
                        start_position = dst_stream.tell()
                    elif Config().force:
                        start_position = 0L
                        dst_stream.seek(0L)
                        dst_stream.truncate()
                    elif Config().skip_existing:
                        info(u"Skipping over existing file: %s" % (destination))
                        continue
                    else:
                        dst_stream.close()
                        raise ParameterError(u"File %s already exists. Use either of --force / --continue / --skip-existing or give it a new name." % destination)
            except IOError, e:
                error(u"Skipping %s: %s" % (destination, e.strerror))
                continue
        try:
            response = s3.object_get(uri, dst_stream, start_position = start_position, extra_label = seq_label)
        except S3Error, e:
            if not file_exists: # Delete, only if file didn't exist before!
                debug(u"object_get failed for '%s', deleting..." % (destination,))
                os.unlink(destination)
            raise

        if response["headers"].has_key("x-amz-meta-s3tools-gpgenc"):
            gpg_decrypt(destination, response["headers"]["x-amz-meta-s3tools-gpgenc"])
            response["size"] = os.stat(destination)[6]
        if not Config().progress_meter and destination != "-":
            speed_fmt = formatSize(response["speed"], human_readable = True, floating_point = True)
            output(u"File %s saved as '%s' (%d bytes in %0.1f seconds, %0.2f %sB/s)" %
                (uri, destination, response["size"], response["elapsed"], speed_fmt[0], speed_fmt[1]))
        if Config().delete_after_fetch:
            s3.object_delete(uri)
            output(u"File %s removed after fetch" % (uri))

def cmd_object_del(args):
    for uri_str in args:
        uri = S3Uri(uri_str)
        if uri.type != "s3":
            raise ParameterError("Expecting S3 URI instead of '%s'" % uri_str)
        if not uri.has_object():
            if Config().recursive and not Config().force:
                raise ParameterError("Please use --force to delete ALL contents of %s" % uri_str)
            elif not Config().recursive:
                raise ParameterError("File name required, not only the bucket name. Alternatively use --recursive")
        subcmd_object_del_uri(uri_str)

def subcmd_object_del_uri(uri_str, recursive = None):
    s3 = S3(cfg)

    if recursive is None:
        recursive = cfg.recursive

    remote_list = fetch_remote_list(uri_str, require_attribs = False, recursive = recursive)
    remote_list, exclude_list = filter_exclude_include(remote_list)

    remote_count = len(remote_list)

    info(u"Summary: %d remote files to delete" % remote_count)

    if cfg.dry_run:
        for key in exclude_list:
            output(u"exclude: %s" % unicodise(key))
        for key in remote_list:
            output(u"delete: %s" % remote_list[key]['object_uri_str'])

        warning(u"Exiting now because of --dry-run")
        return

    for key in remote_list:
        item = remote_list[key]
        response = s3.object_delete(S3Uri(item['object_uri_str']))
        output(u"File %s deleted" % item['object_uri_str'])

def subcmd_cp_mv(args, process_fce, action_str, message):
    if len(args) < 2:
        raise ParameterError("Expecting two or more S3 URIs for " + action_str)
    dst_base_uri = S3Uri(args.pop())
    if dst_base_uri.type != "s3":
        raise ParameterError("Destination must be S3 URI. To download a file use 'get' or 'sync'.")
    destination_base = dst_base_uri.uri()

    remote_list = fetch_remote_list(args, require_attribs = False)
    remote_list, exclude_list = filter_exclude_include(remote_list)

    remote_count = len(remote_list)

    info(u"Summary: %d remote files to %s" % (remote_count, action_str))

    if cfg.recursive:
        if not destination_base.endswith("/"):
            destination_base += "/"
        for key in remote_list:
            remote_list[key]['dest_name'] = destination_base + key
    else:
        for key in remote_list:
            if destination_base.endswith("/"):
                remote_list[key]['dest_name'] = destination_base + key
            else:
                remote_list[key]['dest_name'] = destination_base

    if cfg.dry_run:
        for key in exclude_list:
            output(u"exclude: %s" % unicodise(key))
        for key in remote_list:
            output(u"%s: %s -> %s" % (action_str, remote_list[key]['object_uri_str'], remote_list[key]['dest_name']))

        warning(u"Exiting now because of --dry-run")
        return

    seq = 0
    for key in remote_list:
        seq += 1
        seq_label = "[%d of %d]" % (seq, remote_count)

        item = remote_list[key]
        src_uri = S3Uri(item['object_uri_str'])
        dst_uri = S3Uri(item['dest_name'])

        extra_headers = copy(cfg.extra_headers)
        response = process_fce(src_uri, dst_uri, extra_headers)
        output(message % { "src" : src_uri, "dst" : dst_uri })
        if Config().acl_public:
            info(u"Public URL is: %s" % dst_uri.public_url())

def cmd_cp(args):
    s3 = S3(Config())
    subcmd_cp_mv(args, s3.object_copy, "copy", "File %(src)s copied to %(dst)s")

def cmd_mv(args):
    s3 = S3(Config())
    subcmd_cp_mv(args, s3.object_move, "move", "File %(src)s moved to %(dst)s")

def cmd_info(args):
    s3 = S3(Config())

    while (len(args)):
        uri_arg = args.pop(0)
        uri = S3Uri(uri_arg)
        if uri.type != "s3" or not uri.has_bucket():
            raise ParameterError("Expecting S3 URI instead of '%s'" % uri_arg)

        try:
            if uri.has_object():
                info = s3.object_info(uri)
                output(u"%s (object):" % uri.uri())
                output(u"   File size: %s" % info['headers']['content-length'])
                output(u"   Last mod:  %s" % info['headers']['last-modified'])
                output(u"   MIME type: %s" % info['headers']['content-type'])
                output(u"   MD5 sum:   %s" % info['headers']['etag'].strip('"'))
            else:
                info = s3.bucket_info(uri)
                output(u"%s (bucket):" % uri.uri())
                output(u"   Location:  %s" % info['bucket-location'])
            acl = s3.get_acl(uri)
            acl_grant_list = acl.getGrantList()

            try:
                policy = s3.get_policy(uri)
                output(u"   policy: %s" % policy)
            except:
                output(u"   policy: none")
            
            for grant in acl_grant_list:
                output(u"   ACL:       %s: %s" % (grant['grantee'], grant['permission']))
            if acl.isAnonRead():
                output(u"   URL:       %s" % uri.public_url())

        except S3Error, e:
            if S3.codes.has_key(e.info["Code"]):
                error(S3.codes[e.info["Code"]] % uri.bucket())
                return
            else:
                raise

def cmd_sync_remote2remote(args):
    def _do_deletes(s3, dst_list):
        # Delete items in destination that are not in source
        if cfg.dry_run:
            for key in dst_list:
                output(u"delete: %s" % dst_list[key]['object_uri_str'])
        else:
            for key in dst_list:
                uri = S3Uri(dst_list[key]['object_uri_str'])
                s3.object_delete(uri)
                output(u"deleted: '%s'" % uri)

    s3 = S3(Config())

    # Normalise s3://uri (e.g. assert trailing slash)
    destination_base = unicode(S3Uri(args[-1]))

    src_list = fetch_remote_list(args[:-1], recursive = True, require_attribs = True)
    dst_list = fetch_remote_list(destination_base, recursive = True, require_attribs = True)

    src_count = len(src_list)
    dst_count = len(dst_list)

    info(u"Found %d source files, %d destination files" % (src_count, dst_count))

    src_list, exclude_list = filter_exclude_include(src_list)

    src_list, dst_list, update_list, copy_pairs = compare_filelists(src_list, dst_list, src_remote = True, dst_remote = True, delay_updates = cfg.delay_updates)

    src_count = len(src_list)
    update_count = len(update_list)
    dst_count = len(dst_list)

    print(u"Summary: %d source files to copy, %d files at destination to delete" % (src_count, dst_count))

    ### Populate 'target_uri' only if we've got something to sync from src to dst
    for key in src_list:
        src_list[key]['target_uri'] = destination_base + key
    for key in update_list:
        update_list[key]['target_uri'] = destination_base + key

    if cfg.dry_run:
        for key in exclude_list:
            output(u"exclude: %s" % unicodise(key))
        if cfg.delete_removed:
            for key in dst_list:
                output(u"delete: %s" % dst_list[key]['object_uri_str'])
        for key in src_list:
            output(u"Sync: %s -> %s" % (src_list[key]['object_uri_str'], src_list[key]['target_uri']))
        warning(u"Exiting now because of --dry-run")
        return

    # if there are copy pairs, we can't do delete_before, on the chance
    # we need one of the to-be-deleted files as a copy source.
    if len(copy_pairs) > 0:
        cfg.delete_after = True

    # Delete items in destination that are not in source
    if cfg.delete_removed and not cfg.delete_after:
        _do_deletes(s3, dst_list)

    def _upload(src_list, seq, src_count):
        file_list = src_list.keys()
        file_list.sort()
        for file in file_list:
            seq += 1
            item = src_list[file]
            src_uri = S3Uri(item['object_uri_str'])
            dst_uri = S3Uri(item['target_uri'])
            seq_label = "[%d of %d]" % (seq, src_count)
            extra_headers = copy(cfg.extra_headers)
            try:
                response = s3.object_copy(src_uri, dst_uri, extra_headers)
                output("File %(src)s copied to %(dst)s" % { "src" : src_uri, "dst" : dst_uri })
            except S3Error, e:
                error("File %(src)s could not be copied: %(e)s" % { "src" : src_uri, "e" : e })
        return seq

    # Perform the synchronization of files
    timestamp_start = time.time()
    seq = 0
    seq = _upload(src_list, seq, src_count + update_count)
    seq = _upload(update_list, seq, src_count + update_count)
    n_copied, bytes_saved = remote_copy(s3, copy_pairs, destination_base)

    total_elapsed = time.time() - timestamp_start
    outstr = "Done. Copied %d files in %0.1f seconds, %0.2f files/s" % (seq, total_elapsed, seq/total_elapsed)
    if seq > 0:
        output(outstr)
    else:
        info(outstr)

    # Delete items in destination that are not in source
    if cfg.delete_removed and cfg.delete_after:
        _do_deletes(s3, dst_list)

def cmd_sync_remote2local(args):
    def _do_deletes(local_list):
        for key in local_list:
            os.unlink(local_list[key]['full_name'])
            output(u"deleted: %s" % local_list[key]['full_name_unicode'])

    s3 = S3(Config())

    destination_base = args[-1]
    local_list, single_file_local = fetch_local_list(destination_base, recursive = True)
    remote_list = fetch_remote_list(args[:-1], recursive = True, require_attribs = True)

    local_count = len(local_list)
    remote_count = len(remote_list)

    info(u"Found %d remote files, %d local files" % (remote_count, local_count))

    remote_list, exclude_list = filter_exclude_include(remote_list)

    remote_list, local_list, update_list, copy_pairs = compare_filelists(remote_list, local_list, src_remote = True, dst_remote = False, delay_updates = cfg.delay_updates)

    local_count = len(local_list)
    remote_count = len(remote_list)
    update_count = len(update_list)
    copy_pairs_count = len(copy_pairs)

    info(u"Summary: %d remote files to download, %d local files to delete, %d local files to hardlink" % (remote_count + update_count, local_count, copy_pairs_count))

    def _set_local_filename(remote_list, destination_base):
        if len(remote_list) == 0:
            return
        if not os.path.isdir(destination_base):
            ## We were either given a file name (existing or not) or want STDOUT
            if len(remote_list) > 1:
                raise ParameterError("Destination must be a directory when downloading multiple sources.")
            remote_list[remote_list.keys()[0]]['local_filename'] = deunicodise(destination_base)
        else:
            if destination_base[-1] != os.path.sep:
                destination_base += os.path.sep
            for key in remote_list:
                local_filename = destination_base + key
                if os.path.sep != "/":
                    local_filename = os.path.sep.join(local_filename.split("/"))
                remote_list[key]['local_filename'] = deunicodise(local_filename)

    _set_local_filename(remote_list, destination_base)
    _set_local_filename(update_list, destination_base)

    if cfg.dry_run:
        for key in exclude_list:
            output(u"exclude: %s" % unicodise(key))
        if cfg.delete_removed:
            for key in local_list:
                output(u"delete: %s" % local_list[key]['full_name_unicode'])
        for key in remote_list:
            output(u"download: %s -> %s" % (unicodise(remote_list[key]['object_uri_str']), unicodise(remote_list[key]['local_filename'])))
        for key in update_list:
            output(u"download: %s -> %s" % (update_list[key]['object_uri_str'], update_list[key]['local_filename']))

        warning(u"Exiting now because of --dry-run")
        return

    # if there are copy pairs, we can't do delete_before, on the chance
    # we need one of the to-be-deleted files as a copy source.
    if len(copy_pairs) > 0:
        cfg.delete_after = True

    if cfg.delete_removed and not cfg.delete_after:
        _do_deletes(local_list)

    def _download(remote_list, seq, total, total_size, dir_cache):
        file_list = remote_list.keys()
        file_list.sort()
        for file in file_list:
            seq += 1
            item = remote_list[file]
            uri = S3Uri(item['object_uri_str'])
            dst_file = item['local_filename']
            seq_label = "[%d of %d]" % (seq, total)
            try:
                dst_dir = os.path.dirname(dst_file)
                if not dir_cache.has_key(dst_dir):
                    dir_cache[dst_dir] = Utils.mkdir_with_parents(dst_dir)
                if dir_cache[dst_dir] == False:
                    warning(u"%s: destination directory not writable: %s" % (file, dst_dir))
                    continue
                try:
                    debug(u"dst_file=%s" % unicodise(dst_file))
                    # create temporary files (of type .s3cmd.XXXX.tmp) in the same directory
                    # for downloading and then rename once downloaded
                    chkptfd, chkptfname = tempfile.mkstemp(".tmp",".s3cmd.",os.path.dirname(dst_file))
                    debug(u"created chkptfname=%s" % unicodise(chkptfname))
                    dst_stream = os.fdopen(chkptfd, "wb")
                    response = s3.object_get(uri, dst_stream, extra_label = seq_label)
                    dst_stream.close()
                    # download completed, rename the file to destination
                    os.rename(chkptfname, dst_file)

                    # set permissions on destination file
                    original_umask = os.umask(0);
                    os.umask(original_umask);
                    mode = 0777 - original_umask;
                    debug(u"mode=%s" % oct(mode))
                    
                    os.chmod(dst_file, mode);
                    
                    debug(u"renamed chkptfname=%s to dst_file=%s" % (unicodise(chkptfname), unicodise(dst_file)))
                    if response['headers'].has_key('x-amz-meta-s3cmd-attrs') and cfg.preserve_attrs:
                        attrs = parse_attrs_header(response['headers']['x-amz-meta-s3cmd-attrs'])
                        if attrs.has_key('mode'):
                            os.chmod(dst_file, int(attrs['mode']))
                        if attrs.has_key('mtime') or attrs.has_key('atime'):
                            mtime = attrs.has_key('mtime') and int(attrs['mtime']) or int(time.time())
                            atime = attrs.has_key('atime') and int(attrs['atime']) or int(time.time())
                            os.utime(dst_file, (atime, mtime))
                        ## FIXME: uid/gid / uname/gname handling comes here! TODO
                except OSError, e:
                    try: 
                        dst_stream.close() 
                        os.remove(chkptfname)
                    except: pass
                    if e.errno == errno.EEXIST:
                        warning(u"%s exists - not overwriting" % (dst_file))
                        continue
                    if e.errno in (errno.EPERM, errno.EACCES):
                        warning(u"%s not writable: %s" % (dst_file, e.strerror))
                        continue
                    if e.errno == errno.EISDIR:
                        warning(u"%s is a directory - skipping over" % dst_file)
                        continue
                    raise e
                except KeyboardInterrupt:
                    try: 
                        dst_stream.close()
                        os.remove(chkptfname)
                    except: pass
                    warning(u"Exiting after keyboard interrupt")
                    return
                except Exception, e:
                    try: 
                        dst_stream.close()
                        os.remove(chkptfname)
                    except: pass
                    error(u"%s: %s" % (file, e))
                    continue
                # We have to keep repeating this call because
                # Python 2.4 doesn't support try/except/finally
                # construction :-(
                try: 
                    dst_stream.close()
                    os.remove(chkptfname)
                except: pass
            except S3DownloadError, e:
                error(u"%s: download failed too many times. Skipping that file." % file)
                continue
            speed_fmt = formatSize(response["speed"], human_readable = True, floating_point = True)
            if not Config().progress_meter:
                output(u"File '%s' stored as '%s' (%d bytes in %0.1f seconds, %0.2f %sB/s) %s" %
                    (uri, unicodise(dst_file), response["size"], response["elapsed"], speed_fmt[0], speed_fmt[1],
                    seq_label))
            total_size += response["size"]
            if Config().delete_after_fetch:
                s3.object_delete(uri)
                output(u"File '%s' removed after syncing" % (uri))
        return seq, total_size

    total_size = 0
    total_elapsed = 0.0
    timestamp_start = time.time()
    dir_cache = {}
    seq = 0
    seq, total_size = _download(remote_list, seq, remote_count + update_count, total_size, dir_cache)
    seq, total_size = _download(update_list, seq, remote_count + update_count, total_size, dir_cache)

    failed_copy_list = local_copy(copy_pairs, destination_base)
    _set_local_filename(failed_copy_list, destination_base)
    seq, total_size = _download(failed_copy_list, seq, len(failed_copy_list) + remote_count + update_count, total_size, dir_cache)

    total_elapsed = time.time() - timestamp_start
    speed_fmt = formatSize(total_size/total_elapsed, human_readable = True, floating_point = True)

    # Only print out the result if any work has been done or
    # if the user asked for verbose output
    outstr = "Done. Downloaded %d bytes in %0.1f seconds, %0.2f %sB/s" % (total_size, total_elapsed, speed_fmt[0], speed_fmt[1])
    if total_size > 0:
        output(outstr)
    else:
        info(outstr)

    if cfg.delete_removed and cfg.delete_after:
        _do_deletes(local_list)

def local_copy(copy_pairs, destination_base):
    # Do NOT hardlink local files by default, that'd be silly
    # For instance all empty files would become hardlinked together!

    failed_copy_list = FileDict()
    for (src_obj, dst1, relative_file) in copy_pairs:
        src_file = os.path.join(destination_base, dst1)
        dst_file = os.path.join(destination_base, relative_file)
        dst_dir = os.path.dirname(dst_file)
        try:
            if not os.path.isdir(dst_dir):
                debug("MKDIR %s" % dst_dir)
                os.makedirs(dst_dir)
            debug(u"Copying %s to %s" % (src_file, dst_file))
            shutil.copy2(src_file, dst_file)
        except (IOError, OSError), e:
            warning(u'Unable to hardlink or copy files %s -> %s: %s' % (src_file, dst_file, e))
            failed_copy_list[relative_file] = src_obj
    return failed_copy_list

def remote_copy(s3, copy_pairs, destination_base):
    saved_bytes = 0
    for (src_obj, dst1, dst2) in copy_pairs:
        debug(u"Remote Copying from %s to %s" % (dst1, dst2))
        dst1_uri = S3Uri(destination_base + dst1)
        dst2_uri = S3Uri(destination_base + dst2)
        extra_headers = copy(cfg.extra_headers)
        try:
            s3.object_copy(dst1_uri, dst2_uri, extra_headers)
            info = s3.object_info(dst2_uri)
            saved_bytes = saved_bytes + int(info['headers']['content-length'])
            output(u"remote copy: %s -> %s" % (dst1, dst2))
        except:
            raise
    return (len(copy_pairs), saved_bytes)


def cmd_sync_local2remote(args):
    def _build_attr_header(local_list, src):
        import pwd, grp
        attrs = {}
        for attr in cfg.preserve_attrs_list:
            if attr == 'uname':
                try:
                    val = pwd.getpwuid(local_list[src]['uid']).pw_name
                except KeyError:
                    attr = "uid"
                    val = local_list[src].get('uid')
                    warning(u"%s: Owner username not known. Storing UID=%d instead." % (src, val))
            elif attr == 'gname':
                try:
                    val = grp.getgrgid(local_list[src].get('gid')).gr_name
                except KeyError:
                    attr = "gid"
                    val = local_list[src].get('gid')
                    warning(u"%s: Owner groupname not known. Storing GID=%d instead." % (src, val))
            elif attr == 'md5':
                try:
                    val = local_list.get_md5(src)
                except IOError:
                    val = None
            else:
                val = getattr(local_list[src]['sr'], 'st_' + attr)
            attrs[attr] = val

        if 'md5' in attrs and attrs['md5'] is None:
            del attrs['md5']

        result = ""
        for k in attrs: result += "%s:%s/" % (k, attrs[k])
        return { 'x-amz-meta-s3cmd-attrs' : result[:-1] }

    def _do_deletes(s3, remote_list):
        for key in remote_list:
            uri = S3Uri(remote_list[key]['object_uri_str'])
            s3.object_delete(uri)
            output(u"deleted: '%s'" % uri)

    def _single_process(local_list):
        for dest in destinations:
            ## Normalize URI to convert s3://bkt to s3://bkt/ (trailing slash)
            destination_base_uri = S3Uri(dest)
            if destination_base_uri.type != 's3':
                raise ParameterError("Destination must be S3Uri. Got: %s" % destination_base_uri)
            destination_base = str(destination_base_uri)
            _child(destination_base, local_list)
            return destination_base_uri

    def _parent():
        # Now that we've done all the disk I/O to look at the local file system and
        # calculate the md5 for each file, fork for each destination to upload to them separately
        # and in parallel
        child_pids = []

        for dest in destinations:
            ## Normalize URI to convert s3://bkt to s3://bkt/ (trailing slash)
            destination_base_uri = S3Uri(dest)
            if destination_base_uri.type != 's3':
                raise ParameterError("Destination must be S3Uri. Got: %s" % destination_base_uri)
            destination_base = str(destination_base_uri)
            child_pid = os.fork()
            if child_pid == 0:
                _child(destination_base, local_list)
                os._exit(0)
            else:
                child_pids.append(child_pid)

        while len(child_pids):
            (pid, status) = os.wait()
            child_pids.remove(pid)

        return

    def _child(destination_base, local_list):
        def _set_remote_uri(local_list, destination_base, single_file_local):
            if len(local_list) > 0:
                ## Populate 'remote_uri' only if we've got something to upload
                if not destination_base.endswith("/"):
                    if not single_file_local:
                        raise ParameterError("Destination S3 URI must end with '/' (ie must refer to a directory on the remote side).")
                    local_list[local_list.keys()[0]]['remote_uri'] = unicodise(destination_base)
                else:
                    for key in local_list:
                        local_list[key]['remote_uri'] = unicodise(destination_base + key)

        def _upload(local_list, seq, total, total_size):
            file_list = local_list.keys()
            file_list.sort()
            for file in file_list:
                seq += 1
                item = local_list[file]
                src = item['full_name']
                uri = S3Uri(item['remote_uri'])
                seq_label = "[%d of %d]" % (seq, total)
                extra_headers = copy(cfg.extra_headers)
                try:
                    if cfg.preserve_attrs:
                        attr_header = _build_attr_header(local_list, file)
                        debug(u"attr_header: %s" % attr_header)
                        extra_headers.update(attr_header)
                    response = s3.object_put(src, uri, extra_headers, extra_label = seq_label)
                except InvalidFileError, e:
                    warning(u"File can not be uploaded: %s" % e)
                    continue
                except S3UploadError, e:
                    error(u"%s: upload failed too many times. Skipping that file." % item['full_name_unicode'])
                    continue
                speed_fmt = formatSize(response["speed"], human_readable = True, floating_point = True)
                if not cfg.progress_meter:
                    output(u"File '%s' stored as '%s' (%d bytes in %0.1f seconds, %0.2f %sB/s) %s" %
                        (item['full_name_unicode'], uri, response["size"], response["elapsed"],
                        speed_fmt[0], speed_fmt[1], seq_label))
                total_size += response["size"]
                uploaded_objects_list.append(uri.object())
            return seq, total_size

        remote_list = fetch_remote_list(destination_base, recursive = True, require_attribs = True)

        local_count = len(local_list)
        remote_count = len(remote_list)

        info(u"Found %d local files, %d remote files" % (local_count, remote_count))

        local_list, exclude_list = filter_exclude_include(local_list)

        if single_file_local and len(local_list) == 1 and len(remote_list) == 1:
            ## Make remote_key same as local_key for comparison if we're dealing with only one file
            remote_list_entry = remote_list[remote_list.keys()[0]]
            # Flush remote_list, by the way
            remote_list = FileDict()
            remote_list[local_list.keys()[0]] =  remote_list_entry

        local_list, remote_list, update_list, copy_pairs = compare_filelists(local_list, remote_list, src_remote = False, dst_remote = True, delay_updates = cfg.delay_updates)

        local_count = len(local_list)
        update_count = len(update_list)
        copy_count = len(copy_pairs)
        remote_count = len(remote_list)

        info(u"Summary: %d local files to upload, %d files to remote copy, %d remote files to delete" % (local_count + update_count, copy_count, remote_count))

        _set_remote_uri(local_list, destination_base, single_file_local)
        _set_remote_uri(update_list, destination_base, single_file_local)

        if cfg.dry_run:
            for key in exclude_list:
                output(u"exclude: %s" % unicodise(key))
            for key in local_list:
                output(u"upload: %s -> %s" % (local_list[key]['full_name_unicode'], local_list[key]['remote_uri']))
            for key in update_list:
                output(u"upload: %s -> %s" % (update_list[key]['full_name_unicode'], update_list[key]['remote_uri']))
            for (src_obj, dst1, dst2) in copy_pairs:
                output(u"remote copy: %s -> %s" % (dst1, dst2))
            if cfg.delete_removed:
                for key in remote_list:
                    output(u"delete: %s" % remote_list[key]['object_uri_str'])

            warning(u"Exiting now because of --dry-run")
            return

        # if there are copy pairs, we can't do delete_before, on the chance
        # we need one of the to-be-deleted files as a copy source.
        if len(copy_pairs) > 0:
            cfg.delete_after = True

        if cfg.delete_removed and not cfg.delete_after:
            _do_deletes(s3, remote_list)

        total_size = 0
        total_elapsed = 0.0
        timestamp_start = time.time()
        n, total_size = _upload(local_list, 0, local_count, total_size)
        n, total_size = _upload(update_list, n, local_count, total_size)
        n_copies, saved_bytes = remote_copy(s3, copy_pairs, destination_base)
        if cfg.delete_removed and cfg.delete_after:
            _do_deletes(s3, remote_list)
        total_elapsed = time.time() - timestamp_start
        total_speed = total_elapsed and total_size/total_elapsed or 0.0
        speed_fmt = formatSize(total_speed, human_readable = True, floating_point = True)

        # Only print out the result if any work has been done or
        # if the user asked for verbose output
        outstr = "Done. Uploaded %d bytes in %0.1f seconds, %0.2f %sB/s.  Copied %d files saving %d bytes transfer." % (total_size, total_elapsed, speed_fmt[0], speed_fmt[1], n_copies, saved_bytes)
        if total_size + saved_bytes > 0:
            output(outstr)
        else:
            info(outstr)

        return

    def _invalidate_on_cf(destination_base_uri):
        cf = CloudFront(cfg)
        default_index_file = None
        if cfg.invalidate_default_index_on_cf or cfg.invalidate_default_index_root_on_cf:
            info_response = s3.website_info(destination_base_uri, cfg.bucket_location)
            if info_response:
              default_index_file = info_response['index_document']
              if len(default_index_file) < 1:
                  default_index_file = None

        result = cf.InvalidateObjects(destination_base_uri, uploaded_objects_list, default_index_file, cfg.invalidate_default_index_on_cf, cfg.invalidate_default_index_root_on_cf)
        if result['status'] == 201:
            output("Created invalidation request for %d paths" % len(uploaded_objects_list))
            output("Check progress with: s3cmd cfinvalinfo cf://%s/%s" % (result['dist_id'], result['request_id']))


    # main execution
    s3 = S3(cfg)
    uploaded_objects_list = []

    if cfg.encrypt:
        error(u"S3cmd 'sync' doesn't yet support GPG encryption, sorry.")
        error(u"Either use unconditional 's3cmd put --recursive'")
        error(u"or disable encryption with --no-encrypt parameter.")
        sys.exit(1)

    local_list, single_file_local = fetch_local_list(args[:-1], recursive = True)

    destinations = [args[-1]]
    if cfg.additional_destinations:
        destinations = destinations + cfg.additional_destinations

    if 'fork' not in os.__all__ or len(destinations) < 2:
        destination_base_uri = _single_process(local_list)
        if cfg.invalidate_on_cf:
            if len(uploaded_objects_list) == 0:
                info("Nothing to invalidate in CloudFront")
            else:
                _invalidate_on_cf(destination_base_uri)
    else:
        _parent()
        if cfg.invalidate_on_cf:
            error(u"You cannot use both --cf-invalidate and --add-destination.")

def cmd_sync(args):
    if (len(args) < 2):
        raise ParameterError("Too few parameters! Expected: %s" % commands['sync']['param'])

    if S3Uri(args[0]).type == "file" and S3Uri(args[-1]).type == "s3":
        return cmd_sync_local2remote(args)
    if S3Uri(args[0]).type == "s3" and S3Uri(args[-1]).type == "file":
        return cmd_sync_remote2local(args)
    if S3Uri(args[0]).type == "s3" and S3Uri(args[-1]).type == "s3":
        return cmd_sync_remote2remote(args)
    raise ParameterError("Invalid source/destination: '%s'" % "' '".join(args))

def cmd_setacl(args):
    s3 = S3(cfg)

    set_to_acl = cfg.acl_public and "Public" or "Private"

    if not cfg.recursive:
        old_args = args
        args = []
        for arg in old_args:
            uri = S3Uri(arg)
            if not uri.has_object():
                if cfg.acl_public != None:
                    info("Setting bucket-level ACL for %s to %s" % (uri.uri(), set_to_acl))
                else:
                    info("Setting bucket-level ACL for %s" % (uri.uri()))
                if not cfg.dry_run:
                    update_acl(s3, uri)
            else:
                args.append(arg)

    remote_list = fetch_remote_list(args)
    remote_list, exclude_list = filter_exclude_include(remote_list)

    remote_count = len(remote_list)

    info(u"Summary: %d remote files to update" % remote_count)

    if cfg.dry_run:
        for key in exclude_list:
            output(u"exclude: %s" % unicodise(key))
        for key in remote_list:
            output(u"setacl: %s" % remote_list[key]['object_uri_str'])

        warning(u"Exiting now because of --dry-run")
        return

    seq = 0
    for key in remote_list:
        seq += 1
        seq_label = "[%d of %d]" % (seq, remote_count)
        uri = S3Uri(remote_list[key]['object_uri_str'])
        update_acl(s3, uri, seq_label)

def cmd_setpolicy(args):
    s3 = S3(cfg)
    uri = S3Uri(args[1])
    policy_file = args[0]
    policy = open(policy_file, 'r').read()

    if cfg.dry_run: return

    response = s3.set_policy(uri, policy)

    #if retsponse['status'] == 200:
    debug(u"response - %s" % response['status'])
    if response['status'] == 204:
        output(u"%s: Policy updated" % uri)

def cmd_delpolicy(args):
    s3 = S3(cfg)
    uri = S3Uri(args[0])
    if cfg.dry_run: return

    response = s3.delete_policy(uri)

    #if retsponse['status'] == 200:
    debug(u"response - %s" % response['status'])
    output(u"%s: Policy deleted" % uri)


def cmd_multipart(args):
    s3 = S3(cfg)
    uri = S3Uri(args[0])
    
    #id = ''
    #if(len(args) > 1): id = args[1]

    response = s3.get_multipart(uri)
    debug(u"response - %s" % response['status'])
    output(u"%s" % uri)
    tree = getTreeFromXml(response['data'])
    debug(parseNodes(tree))
    output(u"Initiated\tId\tPath")
    for mpupload in parseNodes(tree):
        try:
            output("%s\t%s\t%s" % (mpupload['Initiated'], mpupload['UploadId'], mpupload['Key']))
        except:
            pass

def cmd_abort_multipart(args):
    '''{"cmd":"abortmp",   "label":"abort a multipart upload", "param":"s3://BUCKET Id", "func":cmd_abort_multipart, "argc":2},'''
    s3 = S3(cfg)
    uri = S3Uri(args[0])
    id = args[1]
    response = s3.abort_multipart(uri, id)
    debug(u"response - %s" % response['status'])
    output(u"%s" % uri)

<<<<<<< HEAD
def cmd_list_multipart(args):
    '''{"cmd":"abortmp",   "label":"list a multipart upload", "param":"s3://BUCKET Id", "func":cmd_list_multipart, "argc":2},'''
    s3 = S3(cfg)
    uri = S3Uri(args[0])
    id = args[1]
    output(u"hogehoghoe")
    response = s3.list_multipart(uri, id)
    debug(u"response - %s" % response['status'])
    tree = getTreeFromXml(response['data'])
    output(u"LastModified\t\t\tPartNumber\tETag\tSize")
    for mpupload in parseNodes(tree):
        try:
            output("%s\t%s\t%s\t%s" % (mpupload['LastModified'], mpupload['PartNumber'], mpupload['ETag'], mpupload['Size']))
        except:
            pass

=======
>>>>>>> 9cb307f6
def cmd_accesslog(args):
    s3 = S3(cfg)
    bucket_uri = S3Uri(args.pop())
    if bucket_uri.object():
        raise ParameterError("Only bucket name is required for [accesslog] command")
    if cfg.log_target_prefix == False:
        accesslog, response = s3.set_accesslog(bucket_uri, enable = False)
    elif cfg.log_target_prefix:
        log_target_prefix_uri = S3Uri(cfg.log_target_prefix)
        if log_target_prefix_uri.type != "s3":
            raise ParameterError("--log-target-prefix must be a S3 URI")
        accesslog, response = s3.set_accesslog(bucket_uri, enable = True, log_target_prefix_uri = log_target_prefix_uri, acl_public = cfg.acl_public)
    else:   # cfg.log_target_prefix == None
        accesslog = s3.get_accesslog(bucket_uri)

    output(u"Access logging for: %s" % bucket_uri.uri())
    output(u"   Logging Enabled: %s" % accesslog.isLoggingEnabled())
    if accesslog.isLoggingEnabled():
        output(u"     Target prefix: %s" % accesslog.targetPrefix().uri())
        #output(u"   Public Access:   %s" % accesslog.isAclPublic())

def cmd_sign(args):
    string_to_sign = args.pop()
    debug("string-to-sign: %r" % string_to_sign)
    signature = Utils.sign_string(string_to_sign)
    output("Signature: %s" % signature)

def cmd_signurl(args):
    expiry = args.pop()
    url_to_sign = S3Uri(args.pop())
    if url_to_sign.type != 's3':
        raise ParameterError("Must be S3Uri. Got: %s" % url_to_sign)
    debug("url to sign: %r" % url_to_sign)
    signed_url = Utils.sign_url(url_to_sign, expiry)
    output(signed_url)

def cmd_fixbucket(args):
    def _unescape(text):
        ##
        # Removes HTML or XML character references and entities from a text string.
        #
        # @param text The HTML (or XML) source text.
        # @return The plain text, as a Unicode string, if necessary.
        #
        # From: http://effbot.org/zone/re-sub.htm#unescape-html
        def _unescape_fixup(m):
            text = m.group(0)
            if not htmlentitydefs.name2codepoint.has_key('apos'):
                htmlentitydefs.name2codepoint['apos'] = ord("'")
            if text[:2] == "&#":
                # character reference
                try:
                    if text[:3] == "&#x":
                        return unichr(int(text[3:-1], 16))
                    else:
                        return unichr(int(text[2:-1]))
                except ValueError:
                    pass
            else:
                # named entity
                try:
                    text = unichr(htmlentitydefs.name2codepoint[text[1:-1]])
                except KeyError:
                    pass
            return text # leave as is
            text = text.encode('ascii', 'xmlcharrefreplace')
        return re.sub("&#?\w+;", _unescape_fixup, text)

    cfg.urlencoding_mode = "fixbucket"
    s3 = S3(cfg)

    count = 0
    for arg in args:
        culprit = S3Uri(arg)
        if culprit.type != "s3":
            raise ParameterError("Expecting S3Uri instead of: %s" % arg)
        response = s3.bucket_list_noparse(culprit.bucket(), culprit.object(), recursive = True)
        r_xent = re.compile("&#x[\da-fA-F]+;")
        response['data'] = unicode(response['data'], 'UTF-8')
        keys = re.findall("<Key>(.*?)</Key>", response['data'], re.MULTILINE)
        debug("Keys: %r" % keys)
        for key in keys:
            if r_xent.search(key):
                info("Fixing: %s" % key)
                debug("Step 1: Transforming %s" % key)
                key_bin = _unescape(key)
                debug("Step 2:       ... to %s" % key_bin)
                key_new = replace_nonprintables(key_bin)
                debug("Step 3:  ... then to %s" % key_new)
                src = S3Uri("s3://%s/%s" % (culprit.bucket(), key_bin))
                dst = S3Uri("s3://%s/%s" % (culprit.bucket(), key_new))
                resp_move = s3.object_move(src, dst)
                if resp_move['status'] == 200:
                    output("File %r renamed to %s" % (key_bin, key_new))
                    count += 1
                else:
                    error("Something went wrong for: %r" % key)
                    error("Please report the problem to s3tools-bugs@lists.sourceforge.net")
    if count > 0:
        warning("Fixed %d files' names. Their ACL were reset to Private." % count)
        warning("Use 's3cmd setacl --acl-public s3://...' to make")
        warning("them publicly readable if required.")

def resolve_list(lst, args):
    retval = []
    for item in lst:
        retval.append(item % args)
    return retval

def gpg_command(command, passphrase = ""):
    debug("GPG command: " + " ".join(command))
    p = subprocess.Popen(command, stdin = subprocess.PIPE, stdout = subprocess.PIPE, stderr = subprocess.STDOUT)
    p_stdout, p_stderr = p.communicate(passphrase + "\n")
    debug("GPG output:")
    for line in p_stdout.split("\n"):
        debug("GPG: " + line)
    p_exitcode = p.wait()
    return p_exitcode

def gpg_encrypt(filename):
    tmp_filename = Utils.mktmpfile()
    args = {
        "gpg_command" : cfg.gpg_command,
        "passphrase_fd" : "0",
        "input_file" : filename,
        "output_file" : tmp_filename,
    }
    info(u"Encrypting file %(input_file)s to %(output_file)s..." % args)
    command = resolve_list(cfg.gpg_encrypt.split(" "), args)
    code = gpg_command(command, cfg.gpg_passphrase)
    return (code, tmp_filename, "gpg")

def gpg_decrypt(filename, gpgenc_header = "", in_place = True):
    tmp_filename = Utils.mktmpfile(filename)
    args = {
        "gpg_command" : cfg.gpg_command,
        "passphrase_fd" : "0",
        "input_file" : filename,
        "output_file" : tmp_filename,
    }
    info(u"Decrypting file %(input_file)s to %(output_file)s..." % args)
    command = resolve_list(cfg.gpg_decrypt.split(" "), args)
    code = gpg_command(command, cfg.gpg_passphrase)
    if code == 0 and in_place:
        debug(u"Renaming %s to %s" % (tmp_filename, filename))
        os.unlink(filename)
        os.rename(tmp_filename, filename)
        tmp_filename = filename
    return (code, tmp_filename)

def run_configure(config_file, args):
    cfg = Config()
    options = [
        ("access_key", "Access Key", "Access key and Secret key are your identifiers for Amazon S3"),
        ("secret_key", "Secret Key"),
        ("gpg_passphrase", "Encryption password", "Encryption password is used to protect your files from reading\nby unauthorized persons while in transfer to S3"),
        ("gpg_command", "Path to GPG program"),
        ("use_https", "Use HTTPS protocol", "When using secure HTTPS protocol all communication with Amazon S3\nservers is protected from 3rd party eavesdropping. This method is\nslower than plain HTTP and can't be used if you're behind a proxy"),
        ("proxy_host", "HTTP Proxy server name", "On some networks all internet access must go through a HTTP proxy.\nTry setting it here if you can't conect to S3 directly"),
        ("proxy_port", "HTTP Proxy server port"),
        ]
    ## Option-specfic defaults
    if getattr(cfg, "gpg_command") == "":
        setattr(cfg, "gpg_command", find_executable("gpg"))

    if getattr(cfg, "proxy_host") == "" and os.getenv("http_proxy"):
        re_match=re.match("(http://)?([^:]+):(\d+)", os.getenv("http_proxy"))
        if re_match:
            setattr(cfg, "proxy_host", re_match.groups()[1])
            setattr(cfg, "proxy_port", re_match.groups()[2])

    try:
        while 1:
            output(u"\nEnter new values or accept defaults in brackets with Enter.")
            output(u"Refer to user manual for detailed description of all options.")
            for option in options:
                prompt = option[1]
                ## Option-specific handling
                if option[0] == 'proxy_host' and getattr(cfg, 'use_https') == True:
                    setattr(cfg, option[0], "")
                    continue
                if option[0] == 'proxy_port' and getattr(cfg, 'proxy_host') == "":
                    setattr(cfg, option[0], 0)
                    continue

                try:
                    val = getattr(cfg, option[0])
                    if type(val) is bool:
                        val = val and "Yes" or "No"
                    if val not in (None, ""):
                        prompt += " [%s]" % val
                except AttributeError:
                    pass

                if len(option) >= 3:
                    output(u"\n%s" % option[2])

                val = raw_input(prompt + ": ")
                if val != "":
                    if type(getattr(cfg, option[0])) is bool:
                        # Turn 'Yes' into True, everything else into False
                        val = val.lower().startswith('y')
                    setattr(cfg, option[0], val)
            output(u"\nNew settings:")
            for option in options:
                output(u"  %s: %s" % (option[1], getattr(cfg, option[0])))
            val = raw_input("\nTest access with supplied credentials? [Y/n] ")
            if val.lower().startswith("y") or val == "":
                try:
                    # Default, we try to list 'all' buckets which requires
                    # ListAllMyBuckets permission
                    if len(args) == 0:
                        output(u"Please wait, attempting to list all buckets...")
                        S3(Config()).bucket_list("", "")
                    else:
                        # If user specified a bucket name directly, we check it and only it.
                        # Thus, access check can succeed even if user only has access to
                        # to a single bucket and not ListAllMyBuckets permission.
                        output(u"Please wait, attempting to list bucket: " + args[0])
                        uri = S3Uri(args[0])
                        if uri.type == "s3" and uri.has_bucket():
                            S3(Config()).bucket_list(uri.bucket(), "")
                        else:
                            raise Exception(u"Invalid bucket uri: " + args[0])

                    output(u"Success. Your access key and secret key worked fine :-)")

                    output(u"\nNow verifying that encryption works...")
                    if not getattr(cfg, "gpg_command") or not getattr(cfg, "gpg_passphrase"):
                        output(u"Not configured. Never mind.")
                    else:
                        if not getattr(cfg, "gpg_command"):
                            raise Exception("Path to GPG program not set")
                        if not os.path.isfile(getattr(cfg, "gpg_command")):
                            raise Exception("GPG program not found")
                        filename = Utils.mktmpfile()
                        f = open(filename, "w")
                        f.write(os.sys.copyright)
                        f.close()
                        ret_enc = gpg_encrypt(filename)
                        ret_dec = gpg_decrypt(ret_enc[1], ret_enc[2], False)
                        hash = [
                            Utils.hash_file_md5(filename),
                            Utils.hash_file_md5(ret_enc[1]),
                            Utils.hash_file_md5(ret_dec[1]),
                        ]
                        os.unlink(filename)
                        os.unlink(ret_enc[1])
                        os.unlink(ret_dec[1])
                        if hash[0] == hash[2] and hash[0] != hash[1]:
                            output ("Success. Encryption and decryption worked fine :-)")
                        else:
                            raise Exception("Encryption verification error.")

                except Exception, e:
                    error(u"Test failed: %s" % (e))
                    val = raw_input("\nRetry configuration? [Y/n] ")
                    if val.lower().startswith("y") or val == "":
                        continue


            val = raw_input("\nSave settings? [y/N] ")
            if val.lower().startswith("y"):
                break
            val = raw_input("Retry configuration? [Y/n] ")
            if val.lower().startswith("n"):
                raise EOFError()

        ## Overwrite existing config file, make it user-readable only
        old_mask = os.umask(0077)
        try:
            os.remove(config_file)
        except OSError, e:
            if e.errno != errno.ENOENT:
                raise
        f = open(config_file, "w")
        os.umask(old_mask)
        cfg.dump_config(f)
        f.close()
        output(u"Configuration saved to '%s'" % config_file)

    except (EOFError, KeyboardInterrupt):
        output(u"\nConfiguration aborted. Changes were NOT saved.")
        return

    except IOError, e:
        error(u"Writing config file failed: %s: %s" % (config_file, e.strerror))
        sys.exit(1)

def process_patterns_from_file(fname, patterns_list):
    try:
        fn = open(fname, "rt")
    except IOError, e:
        error(e)
        sys.exit(1)
    for pattern in fn:
        pattern = pattern.strip()
        if re.match("^#", pattern) or re.match("^\s*$", pattern):
            continue
        debug(u"%s: adding rule: %s" % (fname, pattern))
        patterns_list.append(pattern)

    return patterns_list

def process_patterns(patterns_list, patterns_from, is_glob, option_txt = ""):
    """
    process_patterns(patterns, patterns_from, is_glob, option_txt = "")
    Process --exclude / --include GLOB and REGEXP patterns.
    'option_txt' is 'exclude' / 'include' / 'rexclude' / 'rinclude'
    Returns: patterns_compiled, patterns_text
    """

    patterns_compiled = []
    patterns_textual = {}

    if patterns_list is None:
        patterns_list = []

    if patterns_from:
        ## Append patterns from glob_from
        for fname in patterns_from:
            debug(u"processing --%s-from %s" % (option_txt, fname))
            patterns_list = process_patterns_from_file(fname, patterns_list)

    for pattern in patterns_list:
        debug(u"processing %s rule: %s" % (option_txt, patterns_list))
        if is_glob:
            pattern = glob.fnmatch.translate(pattern)
        r = re.compile(pattern)
        patterns_compiled.append(r)
        patterns_textual[r] = pattern

    return patterns_compiled, patterns_textual

def get_commands_list():
    return [
    {"cmd":"mb", "label":"Make bucket", "param":"s3://BUCKET", "func":cmd_bucket_create, "argc":1},
    {"cmd":"rb", "label":"Remove bucket", "param":"s3://BUCKET", "func":cmd_bucket_delete, "argc":1},
    {"cmd":"ls", "label":"List objects or buckets", "param":"[s3://BUCKET[/PREFIX]]", "func":cmd_ls, "argc":0},
    {"cmd":"la", "label":"List all object in all buckets", "param":"", "func":cmd_buckets_list_all_all, "argc":0},
    {"cmd":"put", "label":"Put file into bucket", "param":"FILE [FILE...] s3://BUCKET[/PREFIX]", "func":cmd_object_put, "argc":2},
    {"cmd":"get", "label":"Get file from bucket", "param":"s3://BUCKET/OBJECT LOCAL_FILE", "func":cmd_object_get, "argc":1},
    {"cmd":"del", "label":"Delete file from bucket", "param":"s3://BUCKET/OBJECT", "func":cmd_object_del, "argc":1},
    #{"cmd":"mkdir", "label":"Make a virtual S3 directory", "param":"s3://BUCKET/path/to/dir", "func":cmd_mkdir, "argc":1},
    {"cmd":"sync", "label":"Synchronize a directory tree to S3", "param":"LOCAL_DIR s3://BUCKET[/PREFIX] or s3://BUCKET[/PREFIX] LOCAL_DIR", "func":cmd_sync, "argc":2},
    {"cmd":"du", "label":"Disk usage by buckets", "param":"[s3://BUCKET[/PREFIX]]", "func":cmd_du, "argc":0},
    {"cmd":"info", "label":"Get various information about Buckets or Files", "param":"s3://BUCKET[/OBJECT]", "func":cmd_info, "argc":1},
    {"cmd":"cp", "label":"Copy object", "param":"s3://BUCKET1/OBJECT1 s3://BUCKET2[/OBJECT2]", "func":cmd_cp, "argc":2},
    {"cmd":"mv", "label":"Move object", "param":"s3://BUCKET1/OBJECT1 s3://BUCKET2[/OBJECT2]", "func":cmd_mv, "argc":2},
    {"cmd":"setacl", "label":"Modify Access control list for Bucket or Files", "param":"s3://BUCKET[/OBJECT]", "func":cmd_setacl, "argc":1},

    {"cmd":"setpolicy", "label":"Modify Bucket Policy", "param":"FILE s3://BUCKET", "func":cmd_setpolicy, "argc":2},
    {"cmd":"delpolicy", "label":"Delete Bucket Policy", "param":"s3://BUCKET", "func":cmd_delpolicy, "argc":1},

    {"cmd":"multipart", "label":"show multipart uploads", "param":"s3://BUCKET [Id]", "func":cmd_multipart, "argc":1},
    {"cmd":"abortmp",   "label":"abort a multipart upload", "param":"s3://BUCKET/OBJECT Id", "func":cmd_abort_multipart, "argc":2},
<<<<<<< HEAD
    {"cmd":"listmp",    "label":"list parts of a multipart upload", "param":"s3://BUCKET/OBJECT Id", "func":cmd_list_multipart, "argc":2},
=======
>>>>>>> 9cb307f6

    {"cmd":"accesslog", "label":"Enable/disable bucket access logging", "param":"s3://BUCKET", "func":cmd_accesslog, "argc":1},
    {"cmd":"sign", "label":"Sign arbitrary string using the secret key", "param":"STRING-TO-SIGN", "func":cmd_sign, "argc":1},
    {"cmd":"signurl", "label":"Sign an S3 URL to provide limited public access with expiry", "param":"s3://BUCKET/OBJECT expiry_epoch", "func":cmd_signurl, "argc":2},
    {"cmd":"fixbucket", "label":"Fix invalid file names in a bucket", "param":"s3://BUCKET[/PREFIX]", "func":cmd_fixbucket, "argc":1},

    ## Website commands
    {"cmd":"ws-create", "label":"Create Website from bucket", "param":"s3://BUCKET", "func":cmd_website_create, "argc":1},
    {"cmd":"ws-delete", "label":"Delete Website", "param":"s3://BUCKET", "func":cmd_website_delete, "argc":1},
    {"cmd":"ws-info", "label":"Info about Website", "param":"s3://BUCKET", "func":cmd_website_info, "argc":1},

    ## CloudFront commands
    {"cmd":"cflist", "label":"List CloudFront distribution points", "param":"", "func":CfCmd.info, "argc":0},
    {"cmd":"cfinfo", "label":"Display CloudFront distribution point parameters", "param":"[cf://DIST_ID]", "func":CfCmd.info, "argc":0},
    {"cmd":"cfcreate", "label":"Create CloudFront distribution point", "param":"s3://BUCKET", "func":CfCmd.create, "argc":1},
    {"cmd":"cfdelete", "label":"Delete CloudFront distribution point", "param":"cf://DIST_ID", "func":CfCmd.delete, "argc":1},
    {"cmd":"cfmodify", "label":"Change CloudFront distribution point parameters", "param":"cf://DIST_ID", "func":CfCmd.modify, "argc":1},
    #{"cmd":"cfinval", "label":"Invalidate CloudFront objects", "param":"s3://BUCKET/OBJECT [s3://BUCKET/OBJECT ...]", "func":CfCmd.invalidate, "argc":1},
    {"cmd":"cfinvalinfo", "label":"Display CloudFront invalidation request(s) status", "param":"cf://DIST_ID[/INVAL_ID]", "func":CfCmd.invalinfo, "argc":1},
    ]

def format_commands(progname, commands_list):
    help = "Commands:\n"
    for cmd in commands_list:
        help += "  %s\n      %s %s %s\n" % (cmd["label"], progname, cmd["cmd"], cmd["param"])
    return help


def update_acl(s3, uri, seq_label=""):
    something_changed = False
    acl = s3.get_acl(uri)
    debug(u"acl: %s - %r" % (uri, acl.grantees))
    if cfg.acl_public == True:
        if acl.isAnonRead():
            info(u"%s: already Public, skipping %s" % (uri, seq_label))
        else:
            acl.grantAnonRead()
            something_changed = True
    elif cfg.acl_public == False:  # we explicitely check for False, because it could be None
        if not acl.isAnonRead():
            info(u"%s: already Private, skipping %s" % (uri, seq_label))
        else:
            acl.revokeAnonRead()
            something_changed = True

    # update acl with arguments
    # grant first and revoke later, because revoke has priority
    if cfg.acl_grants:
        something_changed = True
        for grant in cfg.acl_grants:
            acl.grant(**grant)

    if cfg.acl_revokes:
        something_changed = True
        for revoke in cfg.acl_revokes:
            acl.revoke(**revoke)

    if not something_changed:
        return

    retsponse = s3.set_acl(uri, acl)
    if retsponse['status'] == 200:
        if cfg.acl_public in (True, False):
            set_to_acl = cfg.acl_public and "Public" or "Private"
            output(u"%s: ACL set to %s  %s" % (uri, set_to_acl, seq_label))
        else:
            output(u"%s: ACL updated" % uri)

class OptionMimeType(Option):
    def check_mimetype(option, opt, value):
        if re.compile("^[a-z0-9]+/[a-z0-9+\.-]+(;.*)?$", re.IGNORECASE).match(value):
            return value
        raise OptionValueError("option %s: invalid MIME-Type format: %r" % (opt, value))

class OptionS3ACL(Option):
    def check_s3acl(option, opt, value):
        permissions = ('read', 'write', 'read_acp', 'write_acp', 'full_control', 'all')
        try:
            permission, grantee = re.compile("^(\w+):(.+)$", re.IGNORECASE).match(value).groups()
            if not permission or not grantee:
                raise
            if permission in permissions:
                return { 'name' : grantee, 'permission' : permission.upper() }
            else:
                raise OptionValueError("option %s: invalid S3 ACL permission: %s (valid values: %s)" %
                    (opt, permission, ", ".join(permissions)))
        except:
            raise OptionValueError("option %s: invalid S3 ACL format: %r" % (opt, value))

class OptionAll(OptionMimeType, OptionS3ACL):
    TYPE_CHECKER = copy(Option.TYPE_CHECKER)
    TYPE_CHECKER["mimetype"] = OptionMimeType.check_mimetype
    TYPE_CHECKER["s3acl"] = OptionS3ACL.check_s3acl
    TYPES = Option.TYPES + ("mimetype", "s3acl")

class MyHelpFormatter(IndentedHelpFormatter):
    def format_epilog(self, epilog):
        if epilog:
            return "\n" + epilog + "\n"
        else:
            return ""

def main():
    global cfg

    commands_list = get_commands_list()
    commands = {}

    ## Populate "commands" from "commands_list"
    for cmd in commands_list:
        if cmd.has_key("cmd"):
            commands[cmd["cmd"]] = cmd

    default_verbosity = Config().verbosity
    optparser = OptionParser(option_class=OptionAll, formatter=MyHelpFormatter())
    #optparser.disable_interspersed_args()

    config_file = None
    if os.getenv("HOME"):
        config_file = os.path.join(os.getenv("HOME"), ".s3cfg")
    elif os.name == "nt" and os.getenv("USERPROFILE"):
        config_file = os.path.join(os.getenv("USERPROFILE").decode('mbcs'), "Application Data", "s3cmd.ini")

    preferred_encoding = locale.getpreferredencoding() or "UTF-8"

    optparser.set_defaults(encoding = preferred_encoding)
    optparser.set_defaults(config = config_file)
    optparser.set_defaults(verbosity = default_verbosity)

    optparser.add_option(      "--configure", dest="run_configure", action="store_true", help="Invoke interactive (re)configuration tool. Optionally use as '--configure s3://come-bucket' to test access to a specific bucket instead of attempting to list them all.")
    optparser.add_option("-c", "--config", dest="config", metavar="FILE", help="Config file name. Defaults to %default")
    optparser.add_option(      "--dump-config", dest="dump_config", action="store_true", help="Dump current configuration after parsing config files and command line options and exit.")
    optparser.add_option(      "--access_key", dest="access_key", help="AWS Access Key")
    optparser.add_option(      "--secret_key", dest="secret_key", help="AWS Secret Key")

    optparser.add_option("-n", "--dry-run", dest="dry_run", action="store_true", help="Only show what should be uploaded or downloaded but don't actually do it. May still perform S3 requests to get bucket listings and other information though (only for file transfer commands)")

    optparser.add_option("-e", "--encrypt", dest="encrypt", action="store_true", help="Encrypt files before uploading to S3.")
    optparser.add_option(      "--no-encrypt", dest="encrypt", action="store_false", help="Don't encrypt files.")
    optparser.add_option("-f", "--force", dest="force", action="store_true", help="Force overwrite and other dangerous operations.")
    optparser.add_option(      "--continue", dest="get_continue", action="store_true", help="Continue getting a partially downloaded file (only for [get] command).")
    optparser.add_option(      "--skip-existing", dest="skip_existing", action="store_true", help="Skip over files that exist at the destination (only for [get] and [sync] commands).")
    optparser.add_option("-r", "--recursive", dest="recursive", action="store_true", help="Recursive upload, download or removal.")
    optparser.add_option(      "--check-md5", dest="check_md5", action="store_true", help="Check MD5 sums when comparing files for [sync]. (default)")
    optparser.add_option(      "--no-check-md5", dest="check_md5", action="store_false", help="Do not check MD5 sums when comparing files for [sync]. Only size will be compared. May significantly speed up transfer but may also miss some changed files.")
    optparser.add_option("-P", "--acl-public", dest="acl_public", action="store_true", help="Store objects with ACL allowing read for anyone.")
    optparser.add_option(      "--acl-private", dest="acl_public", action="store_false", help="Store objects with default ACL allowing access for you only.")
    optparser.add_option(      "--acl-grant", dest="acl_grants", type="s3acl", action="append", metavar="PERMISSION:EMAIL or USER_CANONICAL_ID", help="Grant stated permission to a given amazon user. Permission is one of: read, write, read_acp, write_acp, full_control, all")
    optparser.add_option(      "--acl-revoke", dest="acl_revokes", type="s3acl", action="append", metavar="PERMISSION:USER_CANONICAL_ID", help="Revoke stated permission for a given amazon user. Permission is one of: read, write, read_acp, wr     ite_acp, full_control, all")

    optparser.add_option(      "--delete-removed", dest="delete_removed", action="store_true", help="Delete remote objects with no corresponding local file [sync]")
    optparser.add_option(      "--no-delete-removed", dest="delete_removed", action="store_false", help="Don't delete remote objects.")
    optparser.add_option(      "--delete-after", dest="delete_after", action="store_true", help="Perform deletes after new uploads [sync]")
    optparser.add_option(      "--delay-updates", dest="delay_updates", action="store_true", help="Put all updated files into place at end [sync]")
    optparser.add_option(      "--add-destination", dest="additional_destinations", action="append", help="Additional destination for parallel uploads, in addition to last arg.  May be repeated.")
    optparser.add_option(      "--delete-after-fetch", dest="delete_after_fetch", action="store_true", help="Delete remote objects after fetching to local file (only for [get] and [sync] commands).")
    optparser.add_option("-p", "--preserve", dest="preserve_attrs", action="store_true", help="Preserve filesystem attributes (mode, ownership, timestamps). Default for [sync] command.")
    optparser.add_option(      "--no-preserve", dest="preserve_attrs", action="store_false", help="Don't store FS attributes")
    optparser.add_option(      "--exclude", dest="exclude", action="append", metavar="GLOB", help="Filenames and paths matching GLOB will be excluded from sync")
    optparser.add_option(      "--exclude-from", dest="exclude_from", action="append", metavar="FILE", help="Read --exclude GLOBs from FILE")
    optparser.add_option(      "--rexclude", dest="rexclude", action="append", metavar="REGEXP", help="Filenames and paths matching REGEXP (regular expression) will be excluded from sync")
    optparser.add_option(      "--rexclude-from", dest="rexclude_from", action="append", metavar="FILE", help="Read --rexclude REGEXPs from FILE")
    optparser.add_option(      "--include", dest="include", action="append", metavar="GLOB", help="Filenames and paths matching GLOB will be included even if previously excluded by one of --(r)exclude(-from) patterns")
    optparser.add_option(      "--include-from", dest="include_from", action="append", metavar="FILE", help="Read --include GLOBs from FILE")
    optparser.add_option(      "--rinclude", dest="rinclude", action="append", metavar="REGEXP", help="Same as --include but uses REGEXP (regular expression) instead of GLOB")
    optparser.add_option(      "--rinclude-from", dest="rinclude_from", action="append", metavar="FILE", help="Read --rinclude REGEXPs from FILE")

    optparser.add_option(      "--bucket-location", dest="bucket_location", help="Datacentre to create bucket in. As of now the datacenters are: US (default), EU, ap-northeast-1, ap-southeast-1, sa-east-1, us-west-1 and us-west-2")
    optparser.add_option(      "--reduced-redundancy", "--rr", dest="reduced_redundancy", action="store_true", help="Store object with 'Reduced redundancy'. Lower per-GB price. [put, cp, mv]")

    optparser.add_option(      "--access-logging-target-prefix", dest="log_target_prefix", help="Target prefix for access logs (S3 URI) (for [cfmodify] and [accesslog] commands)")
    optparser.add_option(      "--no-access-logging", dest="log_target_prefix", action="store_false", help="Disable access logging (for [cfmodify] and [accesslog] commands)")

    optparser.add_option(      "--default-mime-type", dest="default_mime_type", action="store_true", help="Default MIME-type for stored objects. Application default is binary/octet-stream.")
    optparser.add_option("-M", "--guess-mime-type", dest="guess_mime_type", action="store_true", help="Guess MIME-type of files by their extension or mime magic. Fall back to default MIME-Type as specified by --default-mime-type option")
    optparser.add_option(      "--no-guess-mime-type", dest="guess_mime_type", action="store_false", help="Don't guess MIME-type and use the default type instead.")
    optparser.add_option("-m", "--mime-type", dest="mime_type", type="mimetype", metavar="MIME/TYPE", help="Force MIME-type. Override both --default-mime-type and --guess-mime-type.")

    optparser.add_option(      "--add-header", dest="add_header", action="append", metavar="NAME:VALUE", help="Add a given HTTP header to the upload request. Can be used multiple times. For instance set 'Expires' or 'Cache-Control' headers (or both) using this options if you like.")

    optparser.add_option(      "--encoding", dest="encoding", metavar="ENCODING", help="Override autodetected terminal and filesystem encoding (character set). Autodetected: %s" % preferred_encoding)
    optparser.add_option(      "--add-encoding-exts", dest="add_encoding_exts", metavar="EXTENSIONs", help="Add encoding to these comma delimited extensions i.e. (css,js,html) when uploading to S3 )")
    optparser.add_option(      "--verbatim", dest="urlencoding_mode", action="store_const", const="verbatim", help="Use the S3 name as given on the command line. No pre-processing, encoding, etc. Use with caution!")

    optparser.add_option(      "--disable-multipart", dest="enable_multipart", action="store_false", help="Disable multipart upload on files bigger than --multipart-chunk-size-mb")
    optparser.add_option(      "--multipart-chunk-size-mb", dest="multipart_chunk_size_mb", type="int", action="store", metavar="SIZE", help="Size of each chunk of a multipart upload. Files bigger than SIZE are automatically uploaded as multithreaded-multipart, smaller files are uploaded using the traditional method. SIZE is in Mega-Bytes, default chunk size is %defaultMB, minimum allowed chunk size is 5MB, maximum is 5GB.")

    optparser.add_option(      "--list-md5", dest="list_md5", action="store_true", help="Include MD5 sums in bucket listings (only for 'ls' command).")
    optparser.add_option("-H", "--human-readable-sizes", dest="human_readable_sizes", action="store_true", help="Print sizes in human readable form (eg 1kB instead of 1234).")

    optparser.add_option(      "--ws-index", dest="website_index", action="store", help="Name of error-document (only for [ws-create] command)")
    optparser.add_option(      "--ws-error", dest="website_error", action="store", help="Name of index-document (only for [ws-create] command)")

    optparser.add_option(      "--progress", dest="progress_meter", action="store_true", help="Display progress meter (default on TTY).")
    optparser.add_option(      "--no-progress", dest="progress_meter", action="store_false", help="Don't display progress meter (default on non-TTY).")
    optparser.add_option(      "--enable", dest="enable", action="store_true", help="Enable given CloudFront distribution (only for [cfmodify] command)")
    optparser.add_option(      "--disable", dest="enable", action="store_false", help="Enable given CloudFront distribution (only for [cfmodify] command)")
    optparser.add_option(      "--cf-invalidate", dest="invalidate_on_cf", action="store_true", help="Invalidate the uploaded filed in CloudFront. Also see [cfinval] command.")
    # joseprio: adding options to invalidate the default index and the default
    # index root
    optparser.add_option(      "--cf-invalidate-default-index", dest="invalidate_default_index_on_cf", action="store_true", help="When using Custom Origin and S3 static website, invalidate the default index file.")
    optparser.add_option(      "--cf-no-invalidate-default-index-root", dest="invalidate_default_index_root_on_cf", action="store_false", help="When using Custom Origin and S3 static website, don't invalidate the path to the default index file.")
    optparser.add_option(      "--cf-add-cname", dest="cf_cnames_add", action="append", metavar="CNAME", help="Add given CNAME to a CloudFront distribution (only for [cfcreate] and [cfmodify] commands)")
    optparser.add_option(      "--cf-remove-cname", dest="cf_cnames_remove", action="append", metavar="CNAME", help="Remove given CNAME from a CloudFront distribution (only for [cfmodify] command)")
    optparser.add_option(      "--cf-comment", dest="cf_comment", action="store", metavar="COMMENT", help="Set COMMENT for a given CloudFront distribution (only for [cfcreate] and [cfmodify] commands)")
    optparser.add_option(      "--cf-default-root-object", dest="cf_default_root_object", action="store", metavar="DEFAULT_ROOT_OBJECT", help="Set the default root object to return when no object is specified in the URL. Use a relative path, i.e. default/index.html instead of /default/index.html or s3://bucket/default/index.html (only for [cfcreate] and [cfmodify] commands)")
    optparser.add_option("-v", "--verbose", dest="verbosity", action="store_const", const=logging.INFO, help="Enable verbose output.")
    optparser.add_option("-d", "--debug", dest="verbosity", action="store_const", const=logging.DEBUG, help="Enable debug output.")
    optparser.add_option(      "--version", dest="show_version", action="store_true", help="Show s3cmd version (%s) and exit." % (PkgInfo.version))
    optparser.add_option("-F", "--follow-symlinks", dest="follow_symlinks", action="store_true", default=False, help="Follow symbolic links as if they are regular files")
    optparser.add_option(      "--cache-file", dest="cache_file", action="store", default="",  metavar="FILE", help="Cache FILE containing local source MD5 values")
    optparser.add_option("-q", "--quiet", dest="quiet", action="store_true", default=False, help="Silence output on stdout")

    optparser.set_usage(optparser.usage + " COMMAND [parameters]")
    optparser.set_description('S3cmd is a tool for managing objects in '+
        'Amazon S3 storage. It allows for making and removing '+
        '"buckets" and uploading, downloading and removing '+
        '"objects" from these buckets.')
    optparser.epilog = format_commands(optparser.get_prog_name(), commands_list)
    optparser.epilog += ("\nFor more informations see the progect homepage:\n%s\n" % PkgInfo.url)
    optparser.epilog += ("\nConsider a donation if you have found s3cmd useful:\n%s/donate\n" % PkgInfo.url)

    (options, args) = optparser.parse_args()

    ## Some mucking with logging levels to enable
    ## debugging/verbose output for config file parser on request
    logging.basicConfig(level=options.verbosity,
                        format='%(levelname)s: %(message)s',
                        stream = sys.stderr)

    if options.show_version:
        output(u"s3cmd version %s" % PkgInfo.version)
        sys.exit(0)

    if options.quiet:
        try:
            f = open("/dev/null", "w")
            sys.stdout.close()
            sys.stdout = f
        except IOError:
            warning(u"Unable to open /dev/null: --quiet disabled.")

    ## Now finally parse the config file
    if not options.config:
        error(u"Can't find a config file. Please use --config option.")
        sys.exit(1)

    try:
        cfg = Config(options.config)
    except IOError, e:
        if options.run_configure:
            cfg = Config()
        else:
            error(u"%s: %s"  % (options.config, e.strerror))
            error(u"Configuration file not available.")
            error(u"Consider using --configure parameter to create one.")
            sys.exit(1)

    ## And again some logging level adjustments
    ## according to configfile and command line parameters
    if options.verbosity != default_verbosity:
        cfg.verbosity = options.verbosity
    logging.root.setLevel(cfg.verbosity)

    ## Default to --progress on TTY devices, --no-progress elsewhere
    ## Can be overriden by actual --(no-)progress parameter
    cfg.update_option('progress_meter', sys.stdout.isatty())

    ## Unsupported features on Win32 platform
    if os.name == "nt":
        if cfg.preserve_attrs:
            error(u"Option --preserve is not yet supported on MS Windows platform. Assuming --no-preserve.")
            cfg.preserve_attrs = False
        if cfg.progress_meter:
            error(u"Option --progress is not yet supported on MS Windows platform. Assuming --no-progress.")
            cfg.progress_meter = False

    ## Pre-process --add-header's and put them to Config.extra_headers SortedDict()
    if options.add_header:
        for hdr in options.add_header:
            try:
                key, val = hdr.split(":", 1)
            except ValueError:
                raise ParameterError("Invalid header format: %s" % hdr)
            key_inval = re.sub("[a-zA-Z0-9-.]", "", key)
            if key_inval:
                key_inval = key_inval.replace(" ", "<space>")
                key_inval = key_inval.replace("\t", "<tab>")
                raise ParameterError("Invalid character(s) in header name '%s': \"%s\"" % (key, key_inval))
            debug(u"Updating Config.Config extra_headers[%s] -> %s" % (key.strip(), val.strip()))
            cfg.extra_headers[key.strip()] = val.strip()

    ## --acl-grant/--acl-revoke arguments are pre-parsed by OptionS3ACL()
    if options.acl_grants:
        for grant in options.acl_grants:
            cfg.acl_grants.append(grant)

    if options.acl_revokes:
        for grant in options.acl_revokes:
            cfg.acl_revokes.append(grant)

    ## Process --(no-)check-md5
    if options.check_md5 == False:
        try:
            cfg.sync_checks.remove("md5")
        except Exception:
            pass
    if options.check_md5 == True and cfg.sync_checks.count("md5") == 0:
        cfg.sync_checks.append("md5")

    ## Update Config with other parameters
    for option in cfg.option_list():
        try:
            if getattr(options, option) != None:
                debug(u"Updating Config.Config %s -> %s" % (option, getattr(options, option)))
                cfg.update_option(option, getattr(options, option))
        except AttributeError:
            ## Some Config() options are not settable from command line
            pass

    ## Special handling for tri-state options (True, False, None)
    cfg.update_option("enable", options.enable)
    cfg.update_option("acl_public", options.acl_public)

    ## Check multipart chunk constraints
    if cfg.multipart_chunk_size_mb < MultiPartUpload.MIN_CHUNK_SIZE_MB:
        raise ParameterError("Chunk size %d MB is too small, must be >= %d MB. Please adjust --multipart-chunk-size-mb" % (cfg.multipart_chunk_size_mb, MultiPartUpload.MIN_CHUNK_SIZE_MB))
    if cfg.multipart_chunk_size_mb > MultiPartUpload.MAX_CHUNK_SIZE_MB:
        raise ParameterError("Chunk size %d MB is too large, must be <= %d MB. Please adjust --multipart-chunk-size-mb" % (cfg.multipart_chunk_size_mb, MultiPartUpload.MAX_CHUNK_SIZE_MB))

    ## CloudFront's cf_enable and Config's enable share the same --enable switch
    options.cf_enable = options.enable

    ## CloudFront's cf_logging and Config's log_target_prefix share the same --log-target-prefix switch
    options.cf_logging = options.log_target_prefix

    ## Update CloudFront options if some were set
    for option in CfCmd.options.option_list():
        try:
            if getattr(options, option) != None:
                debug(u"Updating CloudFront.Cmd %s -> %s" % (option, getattr(options, option)))
                CfCmd.options.update_option(option, getattr(options, option))
        except AttributeError:
            ## Some CloudFront.Cmd.Options() options are not settable from command line
            pass

    if options.additional_destinations:
        cfg.additional_destinations = options.additional_destinations

    ## Set output and filesystem encoding for printing out filenames.
    sys.stdout = codecs.getwriter(cfg.encoding)(sys.stdout, "replace")
    sys.stderr = codecs.getwriter(cfg.encoding)(sys.stderr, "replace")

    ## Process --exclude and --exclude-from
    patterns_list, patterns_textual = process_patterns(options.exclude, options.exclude_from, is_glob = True, option_txt = "exclude")
    cfg.exclude.extend(patterns_list)
    cfg.debug_exclude.update(patterns_textual)

    ## Process --rexclude and --rexclude-from
    patterns_list, patterns_textual = process_patterns(options.rexclude, options.rexclude_from, is_glob = False, option_txt = "rexclude")
    cfg.exclude.extend(patterns_list)
    cfg.debug_exclude.update(patterns_textual)

    ## Process --include and --include-from
    patterns_list, patterns_textual = process_patterns(options.include, options.include_from, is_glob = True, option_txt = "include")
    cfg.include.extend(patterns_list)
    cfg.debug_include.update(patterns_textual)

    ## Process --rinclude and --rinclude-from
    patterns_list, patterns_textual = process_patterns(options.rinclude, options.rinclude_from, is_glob = False, option_txt = "rinclude")
    cfg.include.extend(patterns_list)
    cfg.debug_include.update(patterns_textual)

    ## Set socket read()/write() timeout
    socket.setdefaulttimeout(cfg.socket_timeout)

    if cfg.encrypt and cfg.gpg_passphrase == "":
        error(u"Encryption requested but no passphrase set in config file.")
        error(u"Please re-run 's3cmd --configure' and supply it.")
        sys.exit(1)

    if options.dump_config:
        cfg.dump_config(sys.stdout)
        sys.exit(0)

    if options.run_configure:
        # 'args' may contain the test-bucket URI
        run_configure(options.config, args)
        sys.exit(0)

    if len(args) < 1:
        error(u"Missing command. Please run with --help for more information.")
        sys.exit(1)

    ## Unicodise all remaining arguments:
    args = [unicodise(arg) for arg in args]

    command = args.pop(0)
    try:
        debug(u"Command: %s" % commands[command]["cmd"])
        ## We must do this lookup in extra step to
        ## avoid catching all KeyError exceptions
        ## from inner functions.
        cmd_func = commands[command]["func"]
    except KeyError, e:
        error(u"Invalid command: %s" % e)
        sys.exit(1)

    if len(args) < commands[command]["argc"]:
        error(u"Not enough parameters for command '%s'" % command)
        sys.exit(1)

    try:
        cmd_func(args)
    except S3Error, e:
        error(u"S3 error: %s" % e)
        sys.exit(1)

def report_exception(e):
        sys.stderr.write("""
!!!!!!!!!!!!!!!!!!!!!!!!!!!!!!!!!!!!!!!!!
    An unexpected error has occurred.
  Please report the following lines to:
   s3tools-bugs@lists.sourceforge.net
!!!!!!!!!!!!!!!!!!!!!!!!!!!!!!!!!!!!!!!!!

""")
        tb = traceback.format_exc(sys.exc_info())
        e_class = str(e.__class__)
        e_class = e_class[e_class.rfind(".")+1 : -2]
        sys.stderr.write(u"Problem: %s: %s\n" % (e_class, e))
        try:
            sys.stderr.write("S3cmd:   %s\n" % PkgInfo.version)
        except NameError:
            sys.stderr.write("S3cmd:   unknown version. Module import problem?\n")
        sys.stderr.write("\n")
        sys.stderr.write(unicode(tb, errors="replace"))

        if type(e) == ImportError:
            sys.stderr.write("\n")
            sys.stderr.write("Your sys.path contains these entries:\n")
            for path in sys.path:
                sys.stderr.write(u"\t%s\n" % path)
            sys.stderr.write("Now the question is where have the s3cmd modules been installed?\n")

        sys.stderr.write("""
!!!!!!!!!!!!!!!!!!!!!!!!!!!!!!!!!!!!!!!!!
    An unexpected error has occurred.
    Please report the above lines to:
   s3tools-bugs@lists.sourceforge.net
!!!!!!!!!!!!!!!!!!!!!!!!!!!!!!!!!!!!!!!!!
""")

if __name__ == '__main__':
    try:
        ## Our modules
        ## Keep them in try/except block to
        ## detect any syntax errors in there
        from S3.Exceptions import *
        from S3 import PkgInfo
        from S3.S3 import S3
        from S3.Config import Config
        from S3.SortedDict import SortedDict
        from S3.FileDict import FileDict
        from S3.S3Uri import S3Uri
        from S3 import Utils
        from S3.Utils import *
        from S3.Progress import Progress
        from S3.CloudFront import Cmd as CfCmd
        from S3.CloudFront import CloudFront
        from S3.FileLists import *
        from S3.MultiPart import MultiPartUpload

        main()
        sys.exit(0)

    except ImportError, e:
        report_exception(e)
        sys.exit(1)

    except ParameterError, e:
        error(u"Parameter problem: %s" % e)
        sys.exit(1)

    except SystemExit, e:
        sys.exit(e.code)

    except KeyboardInterrupt:
        sys.stderr.write("See ya!\n")
        sys.exit(1)

    except Exception, e:
        report_exception(e)
        sys.exit(1)

# vim:et:ts=4:sts=4:ai<|MERGE_RESOLUTION|>--- conflicted
+++ resolved
@@ -1293,7 +1293,6 @@
     debug(u"response - %s" % response['status'])
     output(u"%s" % uri)
 
-<<<<<<< HEAD
 def cmd_list_multipart(args):
     '''{"cmd":"abortmp",   "label":"list a multipart upload", "param":"s3://BUCKET Id", "func":cmd_list_multipart, "argc":2},'''
     s3 = S3(cfg)
@@ -1310,8 +1309,6 @@
         except:
             pass
 
-=======
->>>>>>> 9cb307f6
 def cmd_accesslog(args):
     s3 = S3(cfg)
     bucket_uri = S3Uri(args.pop())
@@ -1668,10 +1665,8 @@
 
     {"cmd":"multipart", "label":"show multipart uploads", "param":"s3://BUCKET [Id]", "func":cmd_multipart, "argc":1},
     {"cmd":"abortmp",   "label":"abort a multipart upload", "param":"s3://BUCKET/OBJECT Id", "func":cmd_abort_multipart, "argc":2},
-<<<<<<< HEAD
+
     {"cmd":"listmp",    "label":"list parts of a multipart upload", "param":"s3://BUCKET/OBJECT Id", "func":cmd_list_multipart, "argc":2},
-=======
->>>>>>> 9cb307f6
 
     {"cmd":"accesslog", "label":"Enable/disable bucket access logging", "param":"s3://BUCKET", "func":cmd_accesslog, "argc":1},
     {"cmd":"sign", "label":"Sign arbitrary string using the secret key", "param":"STRING-TO-SIGN", "func":cmd_sign, "argc":1},
