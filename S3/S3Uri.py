## Amazon S3 manager
## Author: Michal Ludvig <michal@logix.cz>
##         http://www.logix.cz/michal
## License: GPL Version 2

import os
import re
import sys
from BidirMap import BidirMap
from logging import debug
import S3
from Utils import unicodise, check_bucket_name_dns_conformity

class S3Uri(object):
<<<<<<< HEAD
	type = None
	_subclasses = None

	def __new__(self, string):
		if not self._subclasses:
			## Generate a list of all subclasses of S3Uri
			self._subclasses = []
			dict = sys.modules[__name__].__dict__
			for something in dict:
				if type(dict[something]) is not type(self):
					continue
				if issubclass(dict[something], self) and dict[something] != self:
					self._subclasses.append(dict[something])
		for subclass in self._subclasses:
			try:
				instance = object.__new__(subclass)
				instance.__init__(string)
				return instance
			except ValueError, e:
				continue
		raise ValueError("%s: not a recognized URI" % string)
	
	def __str__(self):
		return self.uri()

	def __unicode__(self):
		return self.uri()
	
	def __repr__(self):
		return "<%s: %s>" % (self.__class__.__name__, self.__unicode__())
	
	def public_url(self):
		raise ValueError("This S3 URI does not have Anonymous URL representation")

	def basename(self):
		return self.__unicode__().split("/")[-1]
=======
    type = None
    _subclasses = None

    def __new__(self, string):
        if not self._subclasses:
            ## Generate a list of all subclasses of S3Uri
            self._subclasses = []
            dict = sys.modules[__name__].__dict__
            for something in dict:
                if type(dict[something]) is not type(self):
                    continue
                if issubclass(dict[something], self) and dict[something] != self:
                    self._subclasses.append(dict[something])
        for subclass in self._subclasses:
            try:
                instance = object.__new__(subclass)
                instance.__init__(string)
                return instance
            except ValueError, e:
                continue
        raise ValueError("%s: not a recognized URI" % string)

    def __str__(self):
        return self.uri()

    def __unicode__(self):
        return self.uri()

    def public_url(self):
        raise ValueError("This S3 URI does not have Anonymous URL representation")

    def basename(self):
        return self.__unicode__().split("/")[-1]
>>>>>>> 615eed45

class S3UriS3(S3Uri):
    type = "s3"
    _re = re.compile("^s3://([^/]+)/?(.*)", re.IGNORECASE)
    def __init__(self, string):
        match = self._re.match(string)
        if not match:
            raise ValueError("%s: not a S3 URI" % string)
        groups = match.groups()
        self._bucket = groups[0]
        self._object = unicodise(groups[1])

    def bucket(self):
        return self._bucket

    def object(self):
        return self._object

    def has_bucket(self):
        return bool(self._bucket)

    def has_object(self):
        return bool(self._object)

    def uri(self):
        return "/".join(["s3:/", self._bucket, self._object])

    def is_dns_compatible(self):
        return check_bucket_name_dns_conformity(self._bucket)

    def public_url(self):
        if self.is_dns_compatible():
            return "http://%s.s3.amazonaws.com/%s" % (self._bucket, self._object)
        else:
            return "http://s3.amazonaws.com/%s/%s" % (self._bucket, self._object)

    def host_name(self):
        if self.is_dns_compatible():
            return "%s.s3.amazonaws.com" % (self._bucket)
        else:
            return "s3.amazonaws.com"

    @staticmethod
    def compose_uri(bucket, object = ""):
        return "s3://%s/%s" % (bucket, object)

    @staticmethod
    def httpurl_to_s3uri(http_url):
        m=re.match("(https?://)?([^/]+)/?(.*)", http_url, re.IGNORECASE)
        hostname, object = m.groups()[1:]
        hostname = hostname.lower()
        if hostname == "s3.amazonaws.com":
            ## old-style url: http://s3.amazonaws.com/bucket/object
            if object.count("/") == 0:
                ## no object given
                bucket = object
                object = ""
            else:
                ## bucket/object
                bucket, object = object.split("/", 1)
        elif hostname.endswith(".s3.amazonaws.com"):
            ## new-style url: http://bucket.s3.amazonaws.com/object
            bucket = hostname[:-(len(".s3.amazonaws.com"))]
        else:
            raise ValueError("Unable to parse URL: %s" % http_url)
        return S3Uri("s3://%(bucket)s/%(object)s" % {
            'bucket' : bucket,
            'object' : object })

class S3UriS3FS(S3Uri):
    type = "s3fs"
    _re = re.compile("^s3fs://([^/]*)/?(.*)", re.IGNORECASE)
    def __init__(self, string):
        match = self._re.match(string)
        if not match:
            raise ValueError("%s: not a S3fs URI" % string)
        groups = match.groups()
        self._fsname = groups[0]
        self._path = unicodise(groups[1]).split("/")

    def fsname(self):
        return self._fsname

    def path(self):
        return "/".join(self._path)

    def uri(self):
        return "/".join(["s3fs:/", self._fsname, self.path()])

class S3UriFile(S3Uri):
    type = "file"
    _re = re.compile("^(\w+://)?(.*)")
    def __init__(self, string):
        match = self._re.match(string)
        groups = match.groups()
        if groups[0] not in (None, "file://"):
            raise ValueError("%s: not a file:// URI" % string)
        self._path = unicodise(groups[1]).split("/")

    def path(self):
        return "/".join(self._path)

    def uri(self):
        return "/".join(["file:/", self.path()])

    def isdir(self):
        return os.path.isdir(self.path())

    def dirname(self):
        return os.path.dirname(self.path())

class S3UriCloudFront(S3Uri):
    type = "cf"
    _re = re.compile("^cf://([^/]*)/*(.*)", re.IGNORECASE)
    def __init__(self, string):
        match = self._re.match(string)
        if not match:
            raise ValueError("%s: not a CloudFront URI" % string)
        groups = match.groups()
        self._dist_id = groups[0]
        self._request_id = groups[1] != "/" and groups[1] or None

    def dist_id(self):
        return self._dist_id

    def request_id(self):
        return self._request_id

    def uri(self):
        uri = "cf://" + self.dist_id()
        if self.request_id():
            uri += "/" + self.request_id()
        return uri

if __name__ == "__main__":
    uri = S3Uri("s3://bucket/object")
    print "type()  =", type(uri)
    print "uri     =", uri
    print "uri.type=", uri.type
    print "bucket  =", uri.bucket()
    print "object  =", uri.object()
    print

    uri = S3Uri("s3://bucket")
    print "type()  =", type(uri)
    print "uri     =", uri
    print "uri.type=", uri.type
    print "bucket  =", uri.bucket()
    print

    uri = S3Uri("s3fs://filesystem1/path/to/remote/file.txt")
    print "type()  =", type(uri)
    print "uri     =", uri
    print "uri.type=", uri.type
    print "path    =", uri.path()
    print

    uri = S3Uri("/path/to/local/file.txt")
    print "type()  =", type(uri)
    print "uri     =", uri
    print "uri.type=", uri.type
    print "path    =", uri.path()
    print

    uri = S3Uri("cf://1234567890ABCD/")
    print "type()  =", type(uri)
    print "uri     =", uri
    print "uri.type=", uri.type
    print "dist_id =", uri.dist_id()
    print

# vim:et:ts=4:sts=4:ai<|MERGE_RESOLUTION|>--- conflicted
+++ resolved
@@ -12,44 +12,6 @@
 from Utils import unicodise, check_bucket_name_dns_conformity
 
 class S3Uri(object):
-<<<<<<< HEAD
-	type = None
-	_subclasses = None
-
-	def __new__(self, string):
-		if not self._subclasses:
-			## Generate a list of all subclasses of S3Uri
-			self._subclasses = []
-			dict = sys.modules[__name__].__dict__
-			for something in dict:
-				if type(dict[something]) is not type(self):
-					continue
-				if issubclass(dict[something], self) and dict[something] != self:
-					self._subclasses.append(dict[something])
-		for subclass in self._subclasses:
-			try:
-				instance = object.__new__(subclass)
-				instance.__init__(string)
-				return instance
-			except ValueError, e:
-				continue
-		raise ValueError("%s: not a recognized URI" % string)
-	
-	def __str__(self):
-		return self.uri()
-
-	def __unicode__(self):
-		return self.uri()
-	
-	def __repr__(self):
-		return "<%s: %s>" % (self.__class__.__name__, self.__unicode__())
-	
-	def public_url(self):
-		raise ValueError("This S3 URI does not have Anonymous URL representation")
-
-	def basename(self):
-		return self.__unicode__().split("/")[-1]
-=======
     type = None
     _subclasses = None
 
@@ -78,12 +40,14 @@
     def __unicode__(self):
         return self.uri()
 
+    def __repr__(self):
+        return "<%s: %s>" % (self.__class__.__name__, self.__unicode__())
+
     def public_url(self):
         raise ValueError("This S3 URI does not have Anonymous URL representation")
 
     def basename(self):
         return self.__unicode__().split("/")[-1]
->>>>>>> 615eed45
 
 class S3UriS3(S3Uri):
     type = "s3"
