--- conflicted
+++ resolved
@@ -52,11 +52,7 @@
             return (type, None)
         else:
             return (mime_magic_buffer(gzip.open(file).read(8192)), 'gzip')
-<<<<<<< HEAD
-            
-=======
-
->>>>>>> 53c7df85
+
 except ImportError, e:
     if str(e).find("magic") >= 0:
         magic_message = "Module python-magic is not available."
