--- conflicted
+++ resolved
@@ -53,838 +53,6 @@
 
 __all__ = []
 class S3Request(object):
-<<<<<<< HEAD
-	def __init__(self, s3, method_string, resource, headers, params = {}):
-		self.s3 = s3
-		self.headers = SortedDict(headers or {}, ignore_case = True)
-		self.resource = resource
-		self.method_string = method_string
-		self.params = params
-
-		self.update_timestamp()
-		self.sign()
-
-	def update_timestamp(self):
-		if "date" in self.headers:
-			del(self.headers["date"])
-		self.headers["x-amz-date"] = time.strftime("%a, %d %b %Y %H:%M:%S +0000", time.gmtime())
-
-	def format_param_str(self):
-		"""
-		Format URL parameters from self.params and returns
-		?parm1=val1&parm2=val2 or an empty string if there 
-		are no parameters.  Output of this function should 
-		be appended directly to self.resource['uri']
-		"""
-		param_str = ""
-		for param in self.params:
-			if self.params[param] not in (None, ""):
-				param_str += "&%s=%s" % (param, self.params[param])
-			else:
-				param_str += "&%s" % param
-		return param_str and "?" + param_str[1:]
-
-	def sign(self):
-		h  = self.method_string + "\n"
-		h += self.headers.get("content-md5", "")+"\n"
-		h += self.headers.get("content-type", "")+"\n"
-		h += self.headers.get("date", "")+"\n"
-		for header in self.headers.keys():
-			if header.startswith("x-amz-"):
-				h += header+":"+str(self.headers[header])+"\n"
-		if self.resource['bucket']:
-			h += "/" + self.resource['bucket']
-		h += self.resource['uri']
-		debug("SignHeaders: " + repr(h))
-		signature = sign_string(h)
-
-		self.headers["Authorization"] = "AWS "+self.s3.config.access_key+":"+signature
-
-	def get_triplet(self):
-		self.update_timestamp()
-		self.sign()
-		resource = dict(self.resource)	## take a copy
-		resource['uri'] += self.format_param_str()
-		return (self.method_string, resource, self.headers)
-
-class S3(object):
-	http_methods = BidirMap(
-		GET = 0x01,
-		PUT = 0x02,
-		HEAD = 0x04,
-		DELETE = 0x08,
-		POST = 0x10,
-		MASK = 0x1F,
-	)
-	
-	targets = BidirMap(
-		SERVICE = 0x0100,
-		BUCKET = 0x0200,
-		OBJECT = 0x0400,
-		MASK = 0x0700,
-	)
-
-	operations = BidirMap(
-		UNDFINED = 0x0000,
-		LIST_ALL_BUCKETS = targets["SERVICE"] | http_methods["GET"],
-		BUCKET_CREATE = targets["BUCKET"] | http_methods["PUT"],
-		BUCKET_LIST = targets["BUCKET"] | http_methods["GET"],
-		BUCKET_DELETE = targets["BUCKET"] | http_methods["DELETE"],
-		OBJECT_PUT = targets["OBJECT"] | http_methods["PUT"],
-		OBJECT_GET = targets["OBJECT"] | http_methods["GET"],
-		OBJECT_HEAD = targets["OBJECT"] | http_methods["HEAD"],
-		OBJECT_DELETE = targets["OBJECT"] | http_methods["DELETE"],
-		OBJECT_POST = targets["OBJECT"] | http_methods["POST"],
-	)
-
-	codes = {
-		"NoSuchBucket" : "Bucket '%s' does not exist",
-		"AccessDenied" : "Access to bucket '%s' was denied",
-		"BucketAlreadyExists" : "Bucket '%s' already exists",
-	}
-
-	## S3 sometimes sends HTTP-307 response 
-	redir_map = {}
-
-	## Maximum attempts of re-issuing failed requests
-	_max_retries = 5
-
-	def __init__(self, config):
-		self.config = config
-
-	def get_connection(self, bucket):
-		if self.config.proxy_host != "":
-			return httplib.HTTPConnection(self.config.proxy_host, self.config.proxy_port)
-		else:
-			if self.config.use_https:
-				return httplib.HTTPSConnection(self.get_hostname(bucket))
-			else:
-				return httplib.HTTPConnection(self.get_hostname(bucket))
-
-	def get_hostname(self, bucket):
-		if bucket and check_bucket_name_dns_conformity(bucket):
-			if bucket in self.redir_map:
-				host = self.redir_map[bucket]
-			else:
-				host = getHostnameFromBucket(bucket)
-		else:
-			host = self.config.host_base
-		debug('get_hostname(%s): %s' % (bucket, host))
-		return host
-
-	def set_hostname(self, bucket, redir_hostname):
-		self.redir_map[bucket] = redir_hostname
-
-	def format_uri(self, resource):
-		if resource['bucket'] and not check_bucket_name_dns_conformity(resource['bucket']):
-			uri = "/%s%s" % (resource['bucket'], resource['uri'])
-		else:
-			uri = resource['uri']
-		if self.config.proxy_host != "":
-			uri = "http://%s%s" % (self.get_hostname(resource['bucket']), uri)
-		debug('format_uri(): ' + uri)
-		return uri
-
-	## Commands / Actions
-	def list_all_buckets(self):
-		request = self.create_request("LIST_ALL_BUCKETS")
-		response = self.send_request(request)
-		response["list"] = getListFromXml(response["data"], "Bucket")
-		return response
-	
-	def bucket_list(self, bucket, prefix = None, recursive = None):
-		def _list_truncated(data):
-			## <IsTruncated> can either be "true" or "false" or be missing completely
-			is_truncated = getTextFromXml(data, ".//IsTruncated") or "false"
-			return is_truncated.lower() != "false"
-
-		def _get_contents(data):
-			return getListFromXml(data, "Contents")
-
-		def _get_common_prefixes(data):
-			return getListFromXml(data, "CommonPrefixes")
-
-		uri_params = {}
-		truncated = True
-		list = []
-		prefixes = []
-
-		while truncated:
-			response = self.bucket_list_noparse(bucket, prefix, recursive, uri_params)
-			current_list = _get_contents(response["data"])
-			current_prefixes = _get_common_prefixes(response["data"])
-			truncated = _list_truncated(response["data"])
-			if truncated:
-				if current_list:
-					uri_params['marker'] = self.urlencode_string(current_list[-1]["Key"])
-				else:
-					uri_params['marker'] = self.urlencode_string(current_prefixes[-1]["Prefix"])
-				debug("Listing continues after '%s'" % uri_params['marker'])
-
-			list += current_list
-			prefixes += current_prefixes
-
-		response['list'] = list
-		response['common_prefixes'] = prefixes
-		return response
-
-	def bucket_list_noparse(self, bucket, prefix = None, recursive = None, uri_params = {}):
-		if prefix:
-			uri_params['prefix'] = self.urlencode_string(prefix)
-		if not self.config.recursive and not recursive:
-			uri_params['delimiter'] = "/"
-		request = self.create_request("BUCKET_LIST", bucket = bucket, **uri_params)
-		response = self.send_request(request)
-		#debug(response)
-		return response
-
-	def bucket_create(self, bucket, bucket_location = None):
-		headers = SortedDict(ignore_case = True)
-		body = ""
-		if bucket_location and bucket_location.strip().upper() != "US":
-			bucket_location = bucket_location.strip()
-			if bucket_location.upper() == "EU":
-				bucket_location = bucket_location.upper()
-			else:
-				bucket_location = bucket_location.lower()
-			body  = "<CreateBucketConfiguration><LocationConstraint>"
-			body += bucket_location
-			body += "</LocationConstraint></CreateBucketConfiguration>"
-			debug("bucket_location: " + body)
-			check_bucket_name(bucket, dns_strict = True)
-		else:
-			check_bucket_name(bucket, dns_strict = False)
-		if self.config.acl_public:
-			headers["x-amz-acl"] = "public-read"
-		request = self.create_request("BUCKET_CREATE", bucket = bucket, headers = headers)
-		response = self.send_request(request, body)
-		return response
-
-	def bucket_delete(self, bucket):
-		request = self.create_request("BUCKET_DELETE", bucket = bucket)
-		response = self.send_request(request)
-		return response
-
-	def get_bucket_location(self, uri):
-		request = self.create_request("BUCKET_LIST", bucket = uri.bucket(), extra = "?location")
-		response = self.send_request(request)
-		location = getTextFromXml(response['data'], "LocationConstraint")
-		if not location or location in [ "", "US" ]:
-			location = "us-east-1"
-		elif location == "EU":
-			location = "eu-west-1"
-		return location
-
-	def bucket_info(self, uri):
-		# For now reports only "Location". One day perhaps more.
-		response = {}
-		response['bucket-location'] = self.get_bucket_location(uri)
-		return response
-
-	def website_info(self, uri, bucket_location = None):
-		headers = SortedDict(ignore_case = True)
-		bucket = uri.bucket()
-		body = ""
-
-		request = self.create_request("BUCKET_LIST", bucket = bucket, extra="?website")
-		try:
-			response = self.send_request(request, body)
-			response['index_document'] = getTextFromXml(response['data'], ".//IndexDocument//Suffix")
-			response['error_document'] = getTextFromXml(response['data'], ".//ErrorDocument//Key")
-			response['website_endpoint'] = self.config.website_endpoint % {
-				"bucket" : uri.bucket(),
-				"location" : self.get_bucket_location(uri)}
-			return response
-		except S3Error, e:
-			if e.status == 404:
-				debug("Could not get /?website - website probably not configured for this bucket")
-				return None
-			raise
-
-	def website_create(self, uri, bucket_location = None):
-		headers = SortedDict(ignore_case = True)
-		bucket = uri.bucket()
-		body = '<WebsiteConfiguration xmlns="http://s3.amazonaws.com/doc/2006-03-01/">'
-		body += '  <IndexDocument>'
-		body += ('    <Suffix>%s</Suffix>' % self.config.website_index)
-		body += '  </IndexDocument>'
-		if self.config.website_error:
-			body += '  <ErrorDocument>'
-			body += ('    <Key>%s</Key>' % self.config.website_error)
-			body += '  </ErrorDocument>'
-		body += '</WebsiteConfiguration>'
-
-		request = self.create_request("BUCKET_CREATE", bucket = bucket, extra="?website")
-		debug("About to send request '%s' with body '%s'" % (request, body))
-		response = self.send_request(request, body)
-		debug("Received response '%s'" % (response))
-
-		return response
-
-	def website_delete(self, uri, bucket_location = None):
-		headers = SortedDict(ignore_case = True)
-		bucket = uri.bucket()
-		body = ""
-
-		request = self.create_request("BUCKET_DELETE", bucket = bucket, extra="?website")
-		debug("About to send request '%s' with body '%s'" % (request, body))
-		response = self.send_request(request, body)
-		debug("Received response '%s'" % (response))
-
-		if response['status'] != 204:
-			raise S3ResponseError("Expected status 204: %s" % response)
-
-		return response
-
-	def object_put(self, filename, uri, extra_headers = None, extra_label = "", multipart = False):
-		# TODO TODO
-		# Make it consistent with stream-oriented object_get()
-		if uri.type != "s3":
-			raise ValueError("Expected URI type 's3', got '%s'" % uri.type)
-		
-		if not os.path.isfile(filename):
-			raise InvalidFileError(u"%s is not a regular file" % unicodise(filename))
-		try:
-			file = open(filename, "rb")
-			size = os.stat(filename)[ST_SIZE]
-		except (IOError, OSError), e:
-			raise InvalidFileError(u"%s: %s" % (unicodise(filename), e.strerror))
-		
-		headers = SortedDict(ignore_case = True)
-		if extra_headers:
-			headers.update(extra_headers)
-		
-		if not multipart:
-			if size > 104857600: # 100MB
-				multipart = True
-		
-		if multipart:
-			# Multipart requests are quite different... drop here
-			return self.send_file_multipart(file, headers, uri, size)
-		
-		headers["content-length"] = size
-		content_type = None
-		if self.config.guess_mime_type:
-			content_type = mimetypes.guess_type(filename)[0]
-		if not content_type:
-			content_type = self.config.default_mime_type
-		debug("Content-Type set to '%s'" % content_type)
-		headers["content-type"] = content_type
-		if self.config.acl_public:
-			headers["x-amz-acl"] = "public-read"
-		if self.config.reduced_redundancy:
-			headers["x-amz-storage-class"] = "REDUCED_REDUNDANCY"
-		labels = { 'source' : unicodise(filename), 'destination' : unicodise(uri.uri()), 'extra' : extra_label }
-		request = self.create_request("OBJECT_PUT", uri = uri, headers = headers)
-		response = self.send_file(request, file, labels)
-		return response
-
-	def object_get(self, uri, stream, start_position = 0, extra_label = ""):
-		if uri.type != "s3":
-			raise ValueError("Expected URI type 's3', got '%s'" % uri.type)
-		request = self.create_request("OBJECT_GET", uri = uri)
-		labels = { 'source' : unicodise(uri.uri()), 'destination' : unicodise(stream.name), 'extra' : extra_label }
-		response = self.recv_file(request, stream, labels, start_position)
-		return response
-
-	def object_delete(self, uri):
-		if uri.type != "s3":
-			raise ValueError("Expected URI type 's3', got '%s'" % uri.type)
-		request = self.create_request("OBJECT_DELETE", uri = uri)
-		response = self.send_request(request)
-		return response
-
-	def object_copy(self, src_uri, dst_uri, extra_headers = None):
-		if src_uri.type != "s3":
-			raise ValueError("Expected URI type 's3', got '%s'" % src_uri.type)
-		if dst_uri.type != "s3":
-			raise ValueError("Expected URI type 's3', got '%s'" % dst_uri.type)
-		headers = SortedDict(ignore_case = True)
-		headers['x-amz-copy-source'] = "/%s/%s" % (src_uri.bucket(), self.urlencode_string(src_uri.object()))
-		## TODO: For now COPY, later maybe add a switch?
-		headers['x-amz-metadata-directive'] = "COPY"
-		if self.config.acl_public:
-			headers["x-amz-acl"] = "public-read"
-		if self.config.reduced_redundancy:
-			headers["x-amz-storage-class"] = "REDUCED_REDUNDANCY"
-		# if extra_headers:
-		# 	headers.update(extra_headers)
-		request = self.create_request("OBJECT_PUT", uri = dst_uri, headers = headers)
-		response = self.send_request(request)
-		return response
-
-	def object_move(self, src_uri, dst_uri, extra_headers = None):
-		response_copy = self.object_copy(src_uri, dst_uri, extra_headers)
-		debug("Object %s copied to %s" % (src_uri, dst_uri))
-		if getRootTagName(response_copy["data"]) == "CopyObjectResult":
-			response_delete = self.object_delete(src_uri)
-			debug("Object %s deleted" % src_uri)
-		return response_copy
-
-	def object_info(self, uri):
-		request = self.create_request("OBJECT_HEAD", uri = uri)
-		response = self.send_request(request)
-		return response
-
-	def get_acl(self, uri):
-		if uri.has_object():
-			request = self.create_request("OBJECT_GET", uri = uri, extra = "?acl")
-		else:
-			request = self.create_request("BUCKET_LIST", bucket = uri.bucket(), extra = "?acl")
-
-		response = self.send_request(request)
-		acl = ACL(response['data'])
-		return acl
-
-	def set_acl(self, uri, acl):
-		if uri.has_object():
-			request = self.create_request("OBJECT_PUT", uri = uri, extra = "?acl")
-		else:
-			request = self.create_request("BUCKET_CREATE", bucket = uri.bucket(), extra = "?acl")
-
-		body = str(acl)
-		debug(u"set_acl(%s): acl-xml: %s" % (uri, body))
-		response = self.send_request(request, body)
-		return response
-
-	def get_accesslog(self, uri):
-		request = self.create_request("BUCKET_LIST", bucket = uri.bucket(), extra = "?logging")
-		response = self.send_request(request)
-		accesslog = AccessLog(response['data'])
-		return accesslog
-
-	def set_accesslog_acl(self, uri):
-		acl = self.get_acl(uri)
-		debug("Current ACL(%s): %s" % (uri.uri(), str(acl)))
-		acl.appendGrantee(GranteeLogDelivery("READ_ACP"))
-		acl.appendGrantee(GranteeLogDelivery("WRITE"))
-		debug("Updated ACL(%s): %s" % (uri.uri(), str(acl)))
-		self.set_acl(uri, acl)
-
-	def set_accesslog(self, uri, enable, log_target_prefix_uri = None, acl_public = False):
-		request = self.create_request("BUCKET_CREATE", bucket = uri.bucket(), extra = "?logging")
-		accesslog = AccessLog()
-		if enable:
-			accesslog.enableLogging(log_target_prefix_uri)
-			accesslog.setAclPublic(acl_public)
-		else:
-			accesslog.disableLogging()
-		body = str(accesslog)
-		debug(u"set_accesslog(%s): accesslog-xml: %s" % (uri, body))
-		try:
-			response = self.send_request(request, body)
-		except S3Error, e:
-			if e.info['Code'] == "InvalidTargetBucketForLogging":
-				info("Setting up log-delivery ACL for target bucket.")
-				self.set_accesslog_acl(S3Uri("s3://%s" % log_target_prefix_uri.bucket()))
-				response = self.send_request(request, body)
-			else:
-				raise
-		return accesslog, response
-
-	## Low level methods
-	def urlencode_string(self, string, urlencoding_mode = None):
-		if type(string) == unicode:
-			string = string.encode("utf-8")
-
-		if urlencoding_mode is None:
-			urlencoding_mode = self.config.urlencoding_mode
-
-		if urlencoding_mode == "verbatim":
-			## Don't do any pre-processing
-			return string
-
-		encoded = ""
-		## List of characters that must be escaped for S3
-		## Haven't found this in any official docs
-		## but my tests show it's more less correct.
-		## If you start getting InvalidSignature errors
-		## from S3 check the error headers returned
-		## from S3 to see whether the list hasn't
-		## changed.
-		for c in string:	# I'm not sure how to know in what encoding 
-					# 'object' is. Apparently "type(object)==str"
-					# but the contents is a string of unicode
-					# bytes, e.g. '\xc4\x8d\xc5\xafr\xc3\xa1k'
-					# Don't know what it will do on non-utf8 
-					# systems.
-					#           [hope that sounds reassuring ;-)]
-			o = ord(c)
-			if (o < 0x20 or o == 0x7f):
-				if urlencoding_mode == "fixbucket":
-					encoded += "%%%02X" % o
-				else:
-					error(u"Non-printable character 0x%02x in: %s" % (o, string))
-					error(u"Please report it to s3tools-bugs@lists.sourceforge.net")
-					encoded += replace_nonprintables(c)
-			elif (o == 0x20 or	# Space and below
-			    o == 0x22 or	# "
-			    o == 0x23 or	# #
-			    o == 0x25 or	# % (escape character)
-			    o == 0x26 or	# &
-			    o == 0x2B or	# + (or it would become <space>)
-			    o == 0x3C or	# <
-			    o == 0x3E or	# >
-			    o == 0x3F or	# ?
-			    o == 0x60 or	# `
-			    o >= 123):   	# { and above, including >= 128 for UTF-8
-				encoded += "%%%02X" % o
-			else:
-				encoded += c
-		debug("String '%s' encoded to '%s'" % (string, encoded))
-		return encoded
-
-	def create_request(self, operation, uri = None, bucket = None, object = None, headers = None, extra = None, **params):
-		resource = { 'bucket' : None, 'uri' : "/" }
-
-		if uri and (bucket or object):
-			raise ValueError("Both 'uri' and either 'bucket' or 'object' parameters supplied")
-		## If URI is given use that instead of bucket/object parameters
-		if uri:
-			bucket = uri.bucket()
-			object = uri.has_object() and uri.object() or None
-
-		if bucket:
-			resource['bucket'] = str(bucket)
-			if object:
-				resource['uri'] = "/" + self.urlencode_string(object)
-		if extra:
-			resource['uri'] += extra
-
-		method_string = S3.http_methods.getkey(S3.operations[operation] & S3.http_methods["MASK"])
-
-		request = S3Request(self, method_string, resource, headers, params)
-
-		debug("CreateRequest: resource[uri]=" + resource['uri'])
-		return request
-	
-	def _fail_wait(self, retries):
-		# Wait a few seconds. The more it fails the more we wait.
-		return (self._max_retries - retries + 1) * 3
-		
-	def send_request(self, request, body = None, retries = _max_retries):
-		method_string, resource, headers = request.get_triplet()
-		debug("Processing request, please wait...")
-		if "content-length" not in headers:
-			headers['content-length'] = body and len(body) or 0
-		try:
-			# "Stringify" all headers
-			for header in headers.keys():
-				headers[header] = str(headers[header])
-			conn = self.get_connection(resource['bucket'])
-			uri = self.format_uri(resource)
-			debug("Sending request method_string=%r, uri=%r, headers=%r, body=(%i bytes)" % (method_string, uri, headers, len(body or "")))
-			conn.request(method_string, uri, body, headers)
-			response = {}
-			http_response = conn.getresponse()
-			response["status"] = http_response.status
-			response["reason"] = http_response.reason
-			response["headers"] = convertTupleListToDict(http_response.getheaders())
-			response["data"] =  http_response.read()
-			debug("Response: " + str(response))
-			conn.close()
-		except Exception, e:
-			if retries:
-				warning("Retrying failed request: %s (%s)" % (resource['uri'], e))
-				warning("Waiting %d sec..." % self._fail_wait(retries))
-				time.sleep(self._fail_wait(retries))
-				return self.send_request(request, body, retries - 1)
-			else:
-				raise S3RequestError("Request failed for: %s" % resource['uri'])
-
-		if response["status"] == 307:
-			## RedirectPermanent
-			redir_bucket = getTextFromXml(response['data'], ".//Bucket")
-			redir_hostname = getTextFromXml(response['data'], ".//Endpoint")
-			self.set_hostname(redir_bucket, redir_hostname)
-			warning("Redirected to: %s" % (redir_hostname))
-			return self.send_request(request, body)
-
-		if response["status"] >= 500:
-			e = S3Error(response)
-			if retries:
-				warning(u"Retrying failed request: %s" % resource['uri'])
-				warning(unicode(e))
-				warning("Waiting %d sec..." % self._fail_wait(retries))
-				time.sleep(self._fail_wait(retries))
-				return self.send_request(request, body, retries - 1)
-			else:
-				raise e
-
-		if response["status"] < 200 or response["status"] > 299:
-			raise S3Error(response)
-
-		return response
-
-	def send_file(self, request, file, labels, throttle = 0, retries = _max_retries):
-		method_string, resource, headers = request.get_triplet()
-		size_left = size_total = headers.get("content-length")
-		if self.config.progress_meter:
-			progress = self.config.progress_class(labels, size_total)
-		else:
-			info("Sending file '%s', please wait..." % file.name)
-		timestamp_start = time.time()
-		try:
-			conn = self.get_connection(resource['bucket'])
-			conn.connect()
-			conn.putrequest(method_string, self.format_uri(resource))
-			for header in headers.keys():
-				conn.putheader(header, str(headers[header]))
-			conn.endheaders()
-		except Exception, e:
-			if self.config.progress_meter:
-				progress.done("failed")
-			if retries:
-				warning("Retrying failed request: %s (%s)" % (resource['uri'], e))
-				warning("Waiting %d sec..." % self._fail_wait(retries))
-				time.sleep(self._fail_wait(retries))
-				# Connection error -> same throttle value
-				return self.send_file(request, file, labels, throttle, retries - 1)
-			else:
-				raise S3UploadError("Upload failed for: %s" % resource['uri'])
-		file.seek(0)
-		md5_hash = md5()
-		try:
-			while (size_left > 0):
-				#debug("SendFile: Reading up to %d bytes from '%s'" % (self.config.send_chunk, file.name))
-				data = file.read(self.config.send_chunk)
-				md5_hash.update(data)
-				conn.send(data)
-				if self.config.progress_meter:
-					progress.update(delta_position = len(data))
-				size_left -= len(data)
-				if throttle:
-					time.sleep(throttle)
-			md5_computed = md5_hash.hexdigest()
-			response = {}
-			http_response = conn.getresponse()
-			response["status"] = http_response.status
-			response["reason"] = http_response.reason
-			response["headers"] = convertTupleListToDict(http_response.getheaders())
-			response["data"] = http_response.read()
-			response["size"] = size_total
-			conn.close()
-			debug(u"Response: %s" % response)
-		except Exception, e:
-			if self.config.progress_meter:
-				progress.done("failed")
-			if retries:
-				if retries < self._max_retries:
-					throttle = throttle and throttle * 5 or 0.01
-				warning("Upload failed: %s (%s)" % (resource['uri'], e))
-				warning("Retrying on lower speed (throttle=%0.2f)" % throttle)
-				warning("Waiting %d sec..." % self._fail_wait(retries))
-				time.sleep(self._fail_wait(retries))
-				# Connection error -> same throttle value
-				return self.send_file(request, file, labels, throttle, retries - 1)
-			else:
-				debug("Giving up on '%s' %s" % (file.name, e))
-				raise S3UploadError("Upload failed for: %s" % resource['uri'])
-
-		timestamp_end = time.time()
-		response["elapsed"] = timestamp_end - timestamp_start
-		response["speed"] = response["elapsed"] and float(response["size"]) / response["elapsed"] or float(-1)
-
-		if self.config.progress_meter:
-			## The above conn.close() takes some time -> update() progress meter
-			## to correct the average speed. Otherwise people will complain that 
-			## 'progress' and response["speed"] are inconsistent ;-)
-			progress.update()
-			progress.done("done")
-
-		if response["status"] == 307:
-			## RedirectPermanent
-			redir_bucket = getTextFromXml(response['data'], ".//Bucket")
-			redir_hostname = getTextFromXml(response['data'], ".//Endpoint")
-			self.set_hostname(redir_bucket, redir_hostname)
-			warning("Redirected to: %s" % (redir_hostname))
-			return self.send_file(request, file, labels)
-
-		# S3 from time to time doesn't send ETag back in a response :-(
-		# Force re-upload here.
-		if "etag" not in response["headers"]:
-			response["headers"]["etag"] = ""
-
-		if response["status"] < 200 or response["status"] >= 300:
-			try_retry = False
-			if response["status"] >= 500:
-				## AWS internal error - retry
-				try_retry = True
-			elif response["status"] >= 400:
-				err = S3Error(response)
-				## Retriable client error?
-				if err.code in [ 'BadDigest', 'OperationAborted', 'TokenRefreshRequired', 'RequestTimeout' ]:
-					try_retry = True
-
-			if try_retry:
-				if retries:
-					warning("Upload failed: %s (%s)" % (resource['uri'], S3Error(response)))
-					warning("Waiting %d sec..." % self._fail_wait(retries))
-					time.sleep(self._fail_wait(retries))
-					return self.send_file(request, file, labels, throttle, retries - 1)
-				else:
-					warning("Too many failures. Giving up on '%s'" % (file.name))
-					raise S3UploadError
-
-			## Non-recoverable error
-			raise S3Error(response)
-
-		debug("MD5 sums: computed=%s, received=%s" % (md5_computed, response["headers"]["etag"]))
-		if response["headers"]["etag"].strip('"\'') != md5_hash.hexdigest():
-			warning("MD5 Sums don't match!")
-			if retries:
-				warning("Retrying upload of %s" % (file.name))
-				return self.send_file(request, file, labels, throttle, retries - 1)
-			else:
-				warning("Too many failures. Giving up on '%s'" % (file.name))
-				raise S3UploadError
-
-		return response
-	
-	def send_file_multipart(self, file, headers, uri, size):
-		upload = MultiPartUpload(self, file, uri)
-		bucket, key, upload_id = upload.initiate_multipart_upload()
-		
-		num_threads = self.config.multipart_num_threads or 4
-		
-		if size > MultiPartUpload.MAX_FILE_SIZE:
-			raise RuntimeError("File is too large (%i bytes, max %i)" % (size, MultiPartUpload.MAX_FILE_SIZE))
-		elif size > 107374182400: # 100GB
-			chunk_size = size / 10000
-		elif size > 10737418240: # 10GB
-			chunk_size = size / 1000
-		elif size > 1073741824: # 1GB
-			chunk_size = size / 100
-		else:
-			chunk_size = self.config.multipart_chunk_size or MultiPartUpload.MIN_CHUNK_SIZE
-		
-		file.seek(0)
-		upload.upload_all_parts(num_threads, chunk_size)
-		response = upload.complete_multipart_upload(num_threads, chunk_size)
-		response["speed"] = 0 # XXX
-		return response
-	
-	def recv_file(self, request, stream, labels, start_position = 0, retries = _max_retries):
-		method_string, resource, headers = request.get_triplet()
-		if self.config.progress_meter:
-			progress = self.config.progress_class(labels, 0)
-		else:
-			info("Receiving file '%s', please wait..." % stream.name)
-		timestamp_start = time.time()
-		try:
-			conn = self.get_connection(resource['bucket'])
-			conn.connect()
-			conn.putrequest(method_string, self.format_uri(resource))
-			for header in headers.keys():
-				conn.putheader(header, str(headers[header]))
-			if start_position > 0:
-				debug("Requesting Range: %d .. end" % start_position)
-				conn.putheader("Range", "bytes=%d-" % start_position)
-			conn.endheaders()
-			response = {}
-			http_response = conn.getresponse()
-			response["status"] = http_response.status
-			response["reason"] = http_response.reason
-			response["headers"] = convertTupleListToDict(http_response.getheaders())
-			debug("Response: %s" % response)
-		except Exception, e:
-			if self.config.progress_meter:
-				progress.done("failed")
-			if retries:
-				warning("Retrying failed request: %s (%s)" % (resource['uri'], e))
-				warning("Waiting %d sec..." % self._fail_wait(retries))
-				time.sleep(self._fail_wait(retries))
-				# Connection error -> same throttle value
-				return self.recv_file(request, stream, labels, start_position, retries - 1)
-			else:
-				raise S3DownloadError("Download failed for: %s" % resource['uri'])
-
-		if response["status"] == 307:
-			## RedirectPermanent
-			response['data'] = http_response.read()
-			redir_bucket = getTextFromXml(response['data'], ".//Bucket")
-			redir_hostname = getTextFromXml(response['data'], ".//Endpoint")
-			self.set_hostname(redir_bucket, redir_hostname)
-			warning("Redirected to: %s" % (redir_hostname))
-			return self.recv_file(request, stream, labels)
-
-		if response["status"] < 200 or response["status"] > 299:
-			raise S3Error(response)
-
-		if start_position == 0:
-			# Only compute MD5 on the fly if we're downloading from beginning
-			# Otherwise we'd get a nonsense.
-			md5_hash = md5()
-		size_left = int(response["headers"]["content-length"])
-		size_total = start_position + size_left
-		current_position = start_position
-
-		if self.config.progress_meter:
-			progress.total_size = size_total
-			progress.initial_position = current_position
-			progress.current_position = current_position
-
-		try:
-			while (current_position < size_total):
-				this_chunk = size_left > self.config.recv_chunk and self.config.recv_chunk or size_left
-				data = http_response.read(this_chunk)
-				stream.write(data)
-				if start_position == 0:
-					md5_hash.update(data)
-				current_position += len(data)
-				## Call progress meter from here...
-				if self.config.progress_meter:
-					progress.update(delta_position = len(data))
-			conn.close()
-		except Exception, e:
-			if self.config.progress_meter:
-				progress.done("failed")
-			if retries:
-				warning("Retrying failed request: %s (%s)" % (resource['uri'], e))
-				warning("Waiting %d sec..." % self._fail_wait(retries))
-				time.sleep(self._fail_wait(retries))
-				# Connection error -> same throttle value
-				return self.recv_file(request, stream, labels, current_position, retries - 1)
-			else:
-				raise S3DownloadError("Download failed for: %s" % resource['uri'])
-
-		stream.flush()
-		timestamp_end = time.time()
-
-		if self.config.progress_meter:
-			## The above stream.flush() may take some time -> update() progress meter
-			## to correct the average speed. Otherwise people will complain that 
-			## 'progress' and response["speed"] are inconsistent ;-)
-			progress.update()
-			progress.done("done")
-
-		if start_position == 0:
-			# Only compute MD5 on the fly if we were downloading from the beginning
-			response["md5"] = md5_hash.hexdigest()
-		else:
-			# Otherwise try to compute MD5 of the output file
-			try:
-				response["md5"] = hash_file_md5(stream.name)
-			except IOError, e:
-				if e.errno != errno.ENOENT:
-					warning("Unable to open file: %s: %s" % (stream.name, e))
-				warning("Unable to verify MD5. Assume it matches.")
-				response["md5"] = response["headers"]["etag"]
-
-		response["md5match"] = response["headers"]["etag"].find(response["md5"]) >= 0
-		response["elapsed"] = timestamp_end - timestamp_start
-		response["size"] = current_position
-		response["speed"] = response["elapsed"] and float(response["size"]) / response["elapsed"] or float(-1)
-		if response["size"] != start_position + long(response["headers"]["content-length"]):
-			warning("Reported size (%s) does not match received size (%s)" % (
-				start_position + response["headers"]["content-length"], response["size"]))
-		debug("ReceiveFile: Computed MD5 = %s" % response["md5"])
-		if not response["md5match"]:
-			warning("MD5 signatures do not match: computed=%s, received=%s" % (
-				response["md5"], response["headers"]["etag"]))
-		return response
-__all__.append("S3")
-=======
     def __init__(self, s3, method_string, resource, headers, params = {}):
         self.s3 = s3
         self.headers = SortedDict(headers or {}, ignore_case = True)
@@ -944,15 +112,16 @@
         PUT = 0x02,
         HEAD = 0x04,
         DELETE = 0x08,
-        MASK = 0x0F,
-        )
+        POST = 0x10,
+        MASK = 0x1F,
+    )
 
     targets = BidirMap(
         SERVICE = 0x0100,
         BUCKET = 0x0200,
         OBJECT = 0x0400,
         MASK = 0x0700,
-        )
+    )
 
     operations = BidirMap(
         UNDFINED = 0x0000,
@@ -964,13 +133,14 @@
         OBJECT_GET = targets["OBJECT"] | http_methods["GET"],
         OBJECT_HEAD = targets["OBJECT"] | http_methods["HEAD"],
         OBJECT_DELETE = targets["OBJECT"] | http_methods["DELETE"],
+        OBJECT_POST = targets["OBJECT"] | http_methods["POST"],
     )
 
     codes = {
         "NoSuchBucket" : "Bucket '%s' does not exist",
         "AccessDenied" : "Access to bucket '%s' was denied",
         "BucketAlreadyExists" : "Bucket '%s' already exists",
-        }
+    }
 
     ## S3 sometimes sends HTTP-307 response
     redir_map = {}
@@ -1165,7 +335,7 @@
 
         return response
 
-    def object_put(self, filename, uri, extra_headers = None, extra_label = ""):
+    def object_put(self, filename, uri, extra_headers = None, extra_label = "", multipart = False):
         # TODO TODO
         # Make it consistent with stream-oriented object_get()
         if uri.type != "s3":
@@ -1178,9 +348,19 @@
             size = os.stat(filename)[ST_SIZE]
         except (IOError, OSError), e:
             raise InvalidFileError(u"%s: %s" % (unicodise(filename), e.strerror))
+
         headers = SortedDict(ignore_case = True)
         if extra_headers:
             headers.update(extra_headers)
+
+        if not multipart:
+            if size > 104857600: # 100MB
+                multipart = True
+
+        if multipart:
+            # Multipart requests are quite different... drop here
+            return self.send_file_multipart(file, headers, uri, size)
+
         headers["content-length"] = size
         content_type = self.config.mime_type
         if not content_type and self.config.guess_mime_type:
@@ -1391,7 +571,9 @@
             for header in headers.keys():
                 headers[header] = str(headers[header])
             conn = self.get_connection(resource['bucket'])
-            conn.request(method_string, self.format_uri(resource), body, headers)
+            uri = self.format_uri(resource)
+            debug("Sending request method_string=%r, uri=%r, headers=%r, body=(%i bytes)" % (method_string, uri, headers, len(body or "")))
+            conn.request(method_string, uri, body, headers)
             response = {}
             http_response = conn.getresponse()
             response["status"] = http_response.status
@@ -1558,6 +740,29 @@
 
         return response
 
+    def send_file_multipart(self, file, headers, uri, size):
+        upload = MultiPartUpload(self, file, uri)
+        bucket, key, upload_id = upload.initiate_multipart_upload()
+
+        num_threads = self.config.multipart_num_threads or 4
+
+        if size > MultiPartUpload.MAX_FILE_SIZE:
+            raise RuntimeError("File is too large (%i bytes, max %i)" % (size, MultiPartUpload.MAX_FILE_SIZE))
+        elif size > 107374182400: # 100GB
+            chunk_size = size / 10000
+        elif size > 10737418240: # 10GB
+            chunk_size = size / 1000
+        elif size > 1073741824: # 1GB
+            chunk_size = size / 100
+        else:
+            chunk_size = self.config.multipart_chunk_size or MultiPartUpload.MIN_CHUNK_SIZE
+
+        file.seek(0)
+        upload.upload_all_parts(num_threads, chunk_size)
+        response = upload.complete_multipart_upload(num_threads, chunk_size)
+        response["speed"] = 0 # XXX
+        return response
+
     def recv_file(self, request, stream, labels, start_position = 0, retries = _max_retries):
         method_string, resource, headers = request.get_triplet()
         if self.config.progress_meter:
@@ -1679,5 +884,4 @@
         return response
 __all__.append("S3")
 
-# vim:et:ts=4:sts=4:ai
->>>>>>> 615eed45
+# vim:et:ts=4:sts=4:ai