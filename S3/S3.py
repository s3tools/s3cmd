--- conflicted
+++ resolved
@@ -547,15 +547,12 @@
         response = self.send_request(request)
         return response
 
-<<<<<<< HEAD
     def list_multipart(self, uri, id):
         request = self.create_request("OBJECT_GET", uri=uri,
                                       extra = ("?uploadId=%s" % id))
         response = self.send_request(request)
         return response
 
-=======
->>>>>>> 9cb307f6
     def get_accesslog(self, uri):
         request = self.create_request("BUCKET_LIST", bucket = uri.bucket(), extra = "?logging")
         response = self.send_request(request)
