--- conflicted
+++ resolved
@@ -92,18 +92,15 @@
     website_index = "index.html"
     website_error = ""
     website_endpoint = "http://%(bucket)s.s3-website-%(location)s.amazonaws.com/"
-<<<<<<< HEAD
     use_iam_role = False
     iam_role_code = ""
     iam_role_last_updated = ""
     iam_role_type = ""
     iam_role_token = ""
     iam_role_expiration = ""
-=======
     additional_destinations = []
     cache_file = ""
     add_headers = ""
->>>>>>> f707b55c
 
     ## Creating a singleton
     def __new__(self, configfile = None):
