## Amazon S3 manager
## Author: Michal Ludvig <michal@logix.cz>
##         http://www.logix.cz/michal
## License: GPL Version 2

import logging
from logging import debug, info, warning, error
import re
import os
import Progress
from SortedDict import SortedDict

class Config(object):
<<<<<<< HEAD
	_instance = None
	_parsed_files = []
	_doc = {}
	access_key = ""
	secret_key = ""
	host_base = "s3.amazonaws.com"
	host_bucket = "%(bucket)s.s3.amazonaws.com"
	simpledb_host = "sdb.amazonaws.com"
	cloudfront_host = "cloudfront.amazonaws.com"
	verbosity = logging.WARNING
	progress_meter = True
	progress_class = Progress.ProgressCR
	send_chunk = 4096
	recv_chunk = 4096
	list_md5 = False
	human_readable_sizes = False
	extra_headers = SortedDict(ignore_case = True)
	force = False
	enable = None
	get_continue = False
	skip_existing = False
	recursive = False
	acl_public = None
	acl_grants = []
	acl_revokes = []
	proxy_host = ""
	proxy_port = 3128
	encrypt = False
	dry_run = False
	preserve_attrs = True
	preserve_attrs_list = [ 
		'uname',	# Verbose owner Name (e.g. 'root')
		'uid',		# Numeric user ID (e.g. 0)
		'gname',	# Group name (e.g. 'users')
		'gid',		# Numeric group ID (e.g. 100)
		'atime',	# Last access timestamp
		'mtime',	# Modification timestamp
		'ctime',	# Creation timestamp
		'mode',		# File mode (e.g. rwxr-xr-x = 755)
		#'acl',		# Full ACL (not yet supported)
	]
	delete_removed = False
	_doc['delete_removed'] = "[sync] Remove remote S3 objects when local file has been deleted"
	gpg_passphrase = ""
	gpg_command = ""
	gpg_encrypt = "%(gpg_command)s -c --verbose --no-use-agent --batch --yes --passphrase-fd %(passphrase_fd)s -o %(output_file)s %(input_file)s"
	gpg_decrypt = "%(gpg_command)s -d --verbose --no-use-agent --batch --yes --passphrase-fd %(passphrase_fd)s -o %(output_file)s %(input_file)s"
	use_https = False
	bucket_location = "US"
	default_mime_type = "binary/octet-stream"
	guess_mime_type = True
	multipart_num_threads = 4
	multipart_chunk_size = 5242880
	# List of checks to be performed for 'sync'
	sync_checks = ['size', 'md5']	# 'weak-timestamp'
	# List of compiled REGEXPs
	exclude = []
	include = []
	# Dict mapping compiled REGEXPs back to their textual form
	debug_exclude = {}
	debug_include = {}
	encoding = "utf-8"
	urlencoding_mode = "normal"
	log_target_prefix = ""
	reduced_redundancy = False
	follow_symlinks = False
	socket_timeout = 300
	invalidate_on_cf = False
	website_index = "index.html"
	website_error = ""
	website_endpoint = "http://%(bucket)s.s3-website-%(location)s.amazonaws.com/"
=======
    _instance = None
    _parsed_files = []
    _doc = {}
    access_key = ""
    secret_key = ""
    host_base = "s3.amazonaws.com"
    host_bucket = "%(bucket)s.s3.amazonaws.com"
    simpledb_host = "sdb.amazonaws.com"
    cloudfront_host = "cloudfront.amazonaws.com"
    verbosity = logging.WARNING
    progress_meter = True
    progress_class = Progress.ProgressCR
    send_chunk = 4096
    recv_chunk = 4096
    list_md5 = False
    human_readable_sizes = False
    extra_headers = SortedDict(ignore_case = True)
    force = False
    enable = None
    get_continue = False
    skip_existing = False
    recursive = False
    acl_public = None
    acl_grants = []
    acl_revokes = []
    proxy_host = ""
    proxy_port = 3128
    encrypt = False
    dry_run = False
    preserve_attrs = True
    preserve_attrs_list = [
        'uname',    # Verbose owner Name (e.g. 'root')
        'uid',      # Numeric user ID (e.g. 0)
        'gname',    # Group name (e.g. 'users')
        'gid',      # Numeric group ID (e.g. 100)
        'atime',    # Last access timestamp
        'mtime',    # Modification timestamp
        'ctime',    # Creation timestamp
        'mode',     # File mode (e.g. rwxr-xr-x = 755)
        #'acl',     # Full ACL (not yet supported)
    ]
    delete_removed = False
    _doc['delete_removed'] = "[sync] Remove remote S3 objects when local file has been deleted"
    gpg_passphrase = ""
    gpg_command = ""
    gpg_encrypt = "%(gpg_command)s -c --verbose --no-use-agent --batch --yes --passphrase-fd %(passphrase_fd)s -o %(output_file)s %(input_file)s"
    gpg_decrypt = "%(gpg_command)s -d --verbose --no-use-agent --batch --yes --passphrase-fd %(passphrase_fd)s -o %(output_file)s %(input_file)s"
    use_https = False
    bucket_location = "US"
    default_mime_type = "binary/octet-stream"
    guess_mime_type = False
    mime_type = ""
    # List of checks to be performed for 'sync'
    sync_checks = ['size', 'md5']   # 'weak-timestamp'
    # List of compiled REGEXPs
    exclude = []
    include = []
    # Dict mapping compiled REGEXPs back to their textual form
    debug_exclude = {}
    debug_include = {}
    encoding = "utf-8"
    urlencoding_mode = "normal"
    log_target_prefix = ""
    reduced_redundancy = False
    follow_symlinks = False
    socket_timeout = 300
    invalidate_on_cf = False
    website_index = "index.html"
    website_error = ""
    website_endpoint = "http://%(bucket)s.s3-website-%(location)s.amazonaws.com/"
>>>>>>> 615eed45

    ## Creating a singleton
    def __new__(self, configfile = None):
        if self._instance is None:
            self._instance = object.__new__(self)
        return self._instance

    def __init__(self, configfile = None):
        if configfile:
            self.read_config_file(configfile)

    def option_list(self):
        retval = []
        for option in dir(self):
            ## Skip attributes that start with underscore or are not string, int or bool
            option_type = type(getattr(Config, option))
            if option.startswith("_") or \
               not (option_type in (
                    type("string"), # str
                        type(42),   # int
                    type(True))):   # bool
                continue
            retval.append(option)
        return retval

    def read_config_file(self, configfile):
        cp = ConfigParser(configfile)
        for option in self.option_list():
            self.update_option(option, cp.get(option))
        self._parsed_files.append(configfile)

    def dump_config(self, stream):
        ConfigDumper(stream).dump("default", self)

    def update_option(self, option, value):
        if value is None:
            return
        #### Handle environment reference
        if str(value).startswith("$"):
            return self.update_option(option, os.getenv(str(value)[1:]))
        #### Special treatment of some options
        ## verbosity must be known to "logging" module
        if option == "verbosity":
            try:
                setattr(Config, "verbosity", logging._levelNames[value])
            except KeyError:
                error("Config: verbosity level '%s' is not valid" % value)
        ## allow yes/no, true/false, on/off and 1/0 for boolean options
        elif type(getattr(Config, option)) is type(True):   # bool
            if str(value).lower() in ("true", "yes", "on", "1"):
                setattr(Config, option, True)
            elif str(value).lower() in ("false", "no", "off", "0"):
                setattr(Config, option, False)
            else:
                error("Config: value of option '%s' must be Yes or No, not '%s'" % (option, value))
        elif type(getattr(Config, option)) is type(42):     # int
            try:
                setattr(Config, option, int(value))
            except ValueError, e:
                error("Config: value of option '%s' must be an integer, not '%s'" % (option, value))
        else:                           # string
            setattr(Config, option, value)

class ConfigParser(object):
    def __init__(self, file, sections = []):
        self.cfg = {}
        self.parse_file(file, sections)

    def parse_file(self, file, sections = []):
        debug("ConfigParser: Reading file '%s'" % file)
        if type(sections) != type([]):
            sections = [sections]
        in_our_section = True
        f = open(file, "r")
        r_comment = re.compile("^\s*#.*")
        r_empty = re.compile("^\s*$")
        r_section = re.compile("^\[([^\]]+)\]")
        r_data = re.compile("^\s*(?P<key>\w+)\s*=\s*(?P<value>.*)")
        r_quotes = re.compile("^\"(.*)\"\s*$")
        for line in f:
            if r_comment.match(line) or r_empty.match(line):
                continue
            is_section = r_section.match(line)
            if is_section:
                section = is_section.groups()[0]
                in_our_section = (section in sections) or (len(sections) == 0)
                continue
            is_data = r_data.match(line)
            if is_data and in_our_section:
                data = is_data.groupdict()
                if r_quotes.match(data["value"]):
                    data["value"] = data["value"][1:-1]
                self.__setitem__(data["key"], data["value"])
                if data["key"] in ("access_key", "secret_key", "gpg_passphrase"):
                    print_value = (data["value"][:2]+"...%d_chars..."+data["value"][-1:]) % (len(data["value"]) - 3)
                else:
                    print_value = data["value"]
                debug("ConfigParser: %s->%s" % (data["key"], print_value))
                continue
            warning("Ignoring invalid line in '%s': %s" % (file, line))

    def __getitem__(self, name):
        return self.cfg[name]

    def __setitem__(self, name, value):
        self.cfg[name] = value

    def get(self, name, default = None):
        if self.cfg.has_key(name):
            return self.cfg[name]
        return default

class ConfigDumper(object):
    def __init__(self, stream):
        self.stream = stream

    def dump(self, section, config):
        self.stream.write("[%s]\n" % section)
        for option in config.option_list():
            self.stream.write("%s = %s\n" % (option, getattr(config, option)))
<|MERGE_RESOLUTION|>--- conflicted
+++ resolved
@@ -11,79 +11,6 @@
 from SortedDict import SortedDict
 
 class Config(object):
-<<<<<<< HEAD
-	_instance = None
-	_parsed_files = []
-	_doc = {}
-	access_key = ""
-	secret_key = ""
-	host_base = "s3.amazonaws.com"
-	host_bucket = "%(bucket)s.s3.amazonaws.com"
-	simpledb_host = "sdb.amazonaws.com"
-	cloudfront_host = "cloudfront.amazonaws.com"
-	verbosity = logging.WARNING
-	progress_meter = True
-	progress_class = Progress.ProgressCR
-	send_chunk = 4096
-	recv_chunk = 4096
-	list_md5 = False
-	human_readable_sizes = False
-	extra_headers = SortedDict(ignore_case = True)
-	force = False
-	enable = None
-	get_continue = False
-	skip_existing = False
-	recursive = False
-	acl_public = None
-	acl_grants = []
-	acl_revokes = []
-	proxy_host = ""
-	proxy_port = 3128
-	encrypt = False
-	dry_run = False
-	preserve_attrs = True
-	preserve_attrs_list = [ 
-		'uname',	# Verbose owner Name (e.g. 'root')
-		'uid',		# Numeric user ID (e.g. 0)
-		'gname',	# Group name (e.g. 'users')
-		'gid',		# Numeric group ID (e.g. 100)
-		'atime',	# Last access timestamp
-		'mtime',	# Modification timestamp
-		'ctime',	# Creation timestamp
-		'mode',		# File mode (e.g. rwxr-xr-x = 755)
-		#'acl',		# Full ACL (not yet supported)
-	]
-	delete_removed = False
-	_doc['delete_removed'] = "[sync] Remove remote S3 objects when local file has been deleted"
-	gpg_passphrase = ""
-	gpg_command = ""
-	gpg_encrypt = "%(gpg_command)s -c --verbose --no-use-agent --batch --yes --passphrase-fd %(passphrase_fd)s -o %(output_file)s %(input_file)s"
-	gpg_decrypt = "%(gpg_command)s -d --verbose --no-use-agent --batch --yes --passphrase-fd %(passphrase_fd)s -o %(output_file)s %(input_file)s"
-	use_https = False
-	bucket_location = "US"
-	default_mime_type = "binary/octet-stream"
-	guess_mime_type = True
-	multipart_num_threads = 4
-	multipart_chunk_size = 5242880
-	# List of checks to be performed for 'sync'
-	sync_checks = ['size', 'md5']	# 'weak-timestamp'
-	# List of compiled REGEXPs
-	exclude = []
-	include = []
-	# Dict mapping compiled REGEXPs back to their textual form
-	debug_exclude = {}
-	debug_include = {}
-	encoding = "utf-8"
-	urlencoding_mode = "normal"
-	log_target_prefix = ""
-	reduced_redundancy = False
-	follow_symlinks = False
-	socket_timeout = 300
-	invalidate_on_cf = False
-	website_index = "index.html"
-	website_error = ""
-	website_endpoint = "http://%(bucket)s.s3-website-%(location)s.amazonaws.com/"
-=======
     _instance = None
     _parsed_files = []
     _doc = {}
@@ -136,6 +63,8 @@
     default_mime_type = "binary/octet-stream"
     guess_mime_type = False
     mime_type = ""
+    multipart_num_threads = 4
+    multipart_chunk_size = 5242880
     # List of checks to be performed for 'sync'
     sync_checks = ['size', 'md5']   # 'weak-timestamp'
     # List of compiled REGEXPs
@@ -154,7 +83,6 @@
     website_index = "index.html"
     website_error = ""
     website_endpoint = "http://%(bucket)s.s3-website-%(location)s.amazonaws.com/"
->>>>>>> 615eed45
 
     ## Creating a singleton
     def __new__(self, configfile = None):
